--- conflicted
+++ resolved
@@ -36,8 +36,6 @@
           "additionalProperties": false,
           "description": "The preferred PHP and WordPress versions to use."
         },
-<<<<<<< HEAD
-=======
         "phpExtensionBundles": {
           "type": "array",
           "items": {
@@ -45,7 +43,6 @@
           },
           "description": "The PHP extensions to use."
         },
->>>>>>> 6e2a5bdb
         "steps": {
           "type": "array",
           "items": {
@@ -86,20 +83,14 @@
         "7.3",
         "7.2",
         "7.1",
-<<<<<<< HEAD
         "7.0",
         "5.6"
       ]
     },
-=======
-        "7.0"
-      ]
-    },
     "SupportedPHPExtensionBundle": {
       "type": "string",
       "const": "kitchen-sink"
     },
->>>>>>> 6e2a5bdb
     "StepDefinition": {
       "type": "object",
       "discriminator": {
@@ -210,15 +201,12 @@
             },
             "disableWpNewBlogNotification": {
               "type": "boolean"
-<<<<<<< HEAD
-=======
             },
             "makeEditorFrameControlled": {
               "type": "boolean"
             },
             "prepareForRunningInsideWebBrowser": {
               "type": "boolean"
->>>>>>> 6e2a5bdb
             }
           },
           "required": [
