import React, { useEffect } from 'react';
import { useState } from 'react';
import {
	PlaygroundClient,
	wpContentFilesExcludedFromExport,
	zipWpContent,
} from '@wp-playground/client';

import css from './style.module.css';
import forms from '../../forms.module.css';
import Button from '../../components/button';
import { staticAnalyzeGitHubURL } from '../analyze-github-url';
import {
	Changeset,
	GithubClient,
	changeset,
	createClient,
	createCommit,
	createOrUpdateBranch,
	createTree,
	fork,
	iterateGithubFiles,
	mayPush,
} from '@wp-playground/storage';
import { oAuthState, setOAuthToken } from '../state';
import { Spinner } from '../../components/spinner';
import GitHubOAuthGuard from '../github-oauth-guard';
import { ContentType } from '../import-from-github';
<<<<<<< HEAD
import { iterateFiles } from '@php-wasm/universal';
=======
import { joinPaths } from '@php-wasm/util';
>>>>>>> 9791256d

export interface GitHubExportFormProps {
	playground: PlaygroundClient;
	initialValues?: Partial<ExportFormValues>;
	initialFilesBeforeChanges?: any[];
	onExported?: (prURL: string, formValues: ExportFormValues) => void;
	onClose: () => void;
}

let octokitClient: GithubClient;
function getClient() {
	if (!octokitClient) {
		octokitClient = createClient(oAuthState.value.token!);
	}
	return octokitClient;
}

export type PullRequestAction = 'update' | 'create';

export interface ExportFormValues {
	repoUrl: string;
	prAction?: PullRequestAction;
	prNumber: string;
	contentType?: ContentType;
	pathInRepo: string;
	commitMessage: string;
	plugin?: string;
	theme?: string;
	includeZip: boolean;
}

export default function GitHubExportForm({
	playground,
	onExported,
	onClose,
	initialValues = {},
	initialFilesBeforeChanges,
}: GitHubExportFormProps) {
	const [pushResult, setPushResult] = useState<PushResult>();
	const [formValues, _setFormValues] = useState<ExportFormValues>({
		repoUrl: '',
		prNumber: '',
		prAction: 'create',
		commitMessage: 'Changes from WordPress Playground',
		pathInRepo: '/',
		includeZip: false,
		...initialValues,
	});
	const [repoDetails, setRepoDetails] = useState<{
		owner: string;
		repo: string;
	}>(() => {
		if (formValues.repoUrl) {
			try {
				const { owner, repo } = staticAnalyzeGitHubURL(
					formValues.repoUrl
				);
				return { owner: owner!, repo: repo! };
			} catch (e) {
				// Ignore
			}
		}

		return { owner: '', repo: '' };
	});
	function setFormValues(values: ExportFormValues) {
		if (values.theme && !themes.includes(values.theme)) {
			values.theme = '';
		}
		if (values.plugin && !plugins.includes(values.plugin)) {
			values.plugin = '';
		}
		_setFormValues(values);
	}

	const [errors, setErrors] = useState<Record<string, string>>({});
	const [plugins, setPlugins] = useState<string[]>([]);
	const [themes, setThemes] = useState<string[]>([]);

	useEffect(() => {
		if (!playground) return;
		async function computePluginsAndThemes() {
			const docRoot = await playground.documentRoot;
			const plugins = (
				await playground.listFiles(`${docRoot}/wp-content/plugins`)
			).filter(
				(pluginName) =>
					![
						'akismet',
						'wordpress-importer',
						'sqlite-database-integration',
						'hello.php',
						'index.php',
					].includes(pluginName)
			);
			const themes = await playground.listFiles(
				`${docRoot}/wp-content/themes`
			);
			setPlugins(plugins);
			setThemes(themes);
		}
		computePluginsAndThemes();
		// eslint-disable-next-line react-hooks/exhaustive-deps
	}, [!playground]);

	// Function to update form field values
	const setValue = <Field extends keyof ExportFormValues>(
		field: Field,
		value: ExportFormValues[Field]
	) => {
		setFormValues({
			...formValues,
			[field]: value,
		});
	};
	const setError = <Field extends keyof ExportFormValues>(
		field: Field,
		value: string
	) => {
		setErrors({
			...errors,
			[field]: value,
		});
	};

	const [isExporting, setIsExporting] = useState<boolean>(false);
	const [URLNeedsAnalyzing, setURLNeedsAnalyzing] = useState<boolean>(
		!initialValues.repoUrl || !initialValues.prAction
	);

	async function handleSubmit(e: React.FormEvent<HTMLFormElement>) {
		e.preventDefault();
		setErrors({});

		const url = formValues.repoUrl?.trim();
		if (!url) {
			setError('repoUrl', 'Please enter a URL');
			return;
		}
		if (!formValues.contentType) {
			setError('contentType', 'Specify what you want to export');
			return;
		}
		if (formValues.contentType === 'theme' && !formValues.theme) {
			setError('theme', 'Specify the theme to export');
			return;
		}
		if (formValues.contentType === 'plugin' && !formValues.plugin) {
			setError('plugin', 'Specify the plugin to export');
			return;
		}
		if (URLNeedsAnalyzing) {
			const { type, owner, repo, path, pr } = staticAnalyzeGitHubURL(
				formValues.repoUrl
			);
			if (type === 'unknown') {
				setError('repoUrl', 'This URL is not supported');
				return;
			}
			setRepoDetails({
				owner: owner || '',
				repo: repo || '',
			});
			const updatedValues: Partial<ExportFormValues> = {};
			if (pr) {
				updatedValues['prNumber'] = pr + '';
				updatedValues['prAction'] = 'update';
			}
			if (path) {
				updatedValues['pathInRepo'] = path;
			} else if (formValues.contentType === 'theme') {
				updatedValues['pathInRepo'] = `/${formValues.theme}`;
			} else if (formValues.contentType === 'plugin') {
				updatedValues['pathInRepo'] = `/${formValues.plugin}`;
			} else {
				updatedValues['pathInRepo'] = '/playground';
			}
			setFormValues({
				...formValues,
				...updatedValues,
			});
			setURLNeedsAnalyzing(false);
			return;
		}
		if (!formValues.prAction) {
			setError('prAction', 'Please select an option');
			return;
		}
		if (formValues.prAction === 'update' && !formValues.prNumber) {
			setError('prNumber', 'Please enter a PR number');
			return;
		}
		if (!formValues.pathInRepo) {
			setError('pathInRepo', 'Specify the path in the repo');
			return;
		}
		if (!formValues.commitMessage) {
			setError('commitMessage', 'Specify a commit message');
			return;
		}

		setIsExporting(true);
		try {
			const octokit = getClient();

			const { data: ghRepo } = await octokit.rest.repos.get({
				owner: repoDetails.owner,
				repo: repoDetails.repo,
			});
			const defaultBranch = ghRepo.default_branch;

			const relativeRepoPath = formValues.pathInRepo.replace(/^\//g, '');

			const ghFiles = iterateGithubFiles(
				octokit,
				repoDetails.owner,
				repoDetails.repo,
				defaultBranch,
				relativeRepoPath
			);

			let playgroundPath: string;
			let prTitle: string;
			const docroot = await playground.documentRoot;
			if (formValues.contentType === 'wp-content') {
				playgroundPath = `${docroot}/wp-content`;
				prTitle = 'Update wp-content';
			} else if (formValues.contentType === 'theme') {
				playgroundPath = `${docroot}/wp-content/themes/${formValues.theme}`;
				prTitle = `Update theme ${formValues.theme}`;
			} else if (formValues.contentType === 'plugin') {
				playgroundPath = `${docroot}/wp-content/plugins/${formValues.plugin}`;
				prTitle = `Update plugin ${formValues.plugin}`;
			} else {
				throw new Error(
					`Unknown content type ${formValues.contentType}`
				);
			}

			const isoDateSlug = new Date().toISOString().replace(/[:.]/g, '-');
			const newBranchName = `playground-changes-${isoDateSlug}`;
			let commitMessage = formValues.commitMessage;

			if (formValues.includeZip) {
				const zipFilename = `playground.zip`;
				const zipPath = joinPaths(playgroundPath, zipFilename);
				if (await playground.fileExists(zipPath)) {
					await playground.unlink(zipPath);
				}
				const zipContents = await zipWpContent(playground);
				await playground.writeFile(zipPath, zipContents);

				const branchPreviewUrl = (branchName: string) => {
					const zipballURL = `https://raw.githubusercontent.com/${repoDetails.owner}/${repoDetails.repo}/${branchName}/${relativeRepoPath}/${zipFilename}`;
					const url = new URL(document.location.origin);
					url.pathname = document.location.pathname;
					url.searchParams.set('import-site', zipballURL);
					return url.toString();
				};

				let targetBranchName = '';
				if (parseInt(formValues.prNumber, 10)) {
					const { data } = await octokit.rest.pulls.get({
						owner: repoDetails.owner,
						repo: repoDetails.repo,
						pull_number: parseInt(formValues.prNumber),
					});
					targetBranchName = data.head.ref;
				} else {
					targetBranchName = newBranchName;
				}

				commitMessage +=
					'\n\n' +
					[
						'Also exported as a zip file.',
						'',
						`* [Preview loaded from this PR – available **before** this PR is merged](${branchPreviewUrl(
							targetBranchName
						)})`,
						`* [Preview loaded from the main branch – available **after** this PR is merged](${branchPreviewUrl(
							defaultBranch
						)})`,
					].join('\n');
			}

			const changes = await changeset(
				ghFiles,
				iterateFiles(playground, playgroundPath!, {
					relativePaths: true,
					pathPrefix: relativeRepoPath,
					exceptPaths: wpContentFilesExcludedFromExport,
				})
			);

			const pushResult = await pushToGithub(getClient(), {
				owner: repoDetails.owner,
				repo: repoDetails.repo,
				commitMessage,
				changeset: changes,

				shouldCreateNewPR: formValues.prAction === 'create',
				create: {
					againstBranch: defaultBranch,
					branchName: newBranchName,
					title: prTitle,
				},
				update: {
					prNumber: parseInt(formValues.prNumber),
				},
			});

			setPushResult(pushResult);
			onExported?.(pushResult.url, formValues);
			return;
		} catch (e: any) {
			// Handle the "Bad Credentials" error
			if (e && e.status === 401) {
				setOAuthToken(undefined);
				throw e;
			}

			let eMessage = (e as any)?.message;
			eMessage = eMessage ? `(${eMessage})` : '';
			setError(
				'repoUrl',
				`There was an unexpected error ${eMessage}, please try again. If the problem persists, please report it at https://github.com/WordPress/wordpress-playground/issues.`
			);
			throw e;
		} finally {
			setIsExporting(false);
		}
	}

	if (pushResult) {
		return (
			<form id="export-playground-form" onSubmit={handleSubmit}>
				<h2 tabIndex={0} style={{ marginTop: 0, textAlign: 'center' }}>
					Pull Request{' '}
					{formValues.prAction === 'create' ? 'created' : 'updated'}!
				</h2>
				<p>
					Your changes have been submitted to GitHub. You can view
					them here:{' '}
					<a
						href={pushResult.url}
						target="_blank"
						rel="noopener noreferrer"
					>
						{pushResult.url}
					</a>
				</p>

				{pushResult.forked ? (
					<p>
						Because of access restrictions set by your organization,
						these changes could not be submitted directly to the
						repository. Instead, they were submitted to your fork of
						the repository.
					</p>
				) : (
					false
				)}

				<div className={forms.submitRow}>
					<Button variant="primary" size="large" onClick={onClose}>
						Close this modal
					</Button>
				</div>
			</form>
		);
	}

	return (
		<GitHubOAuthGuard>
			<form id="export-playground-form" onSubmit={handleSubmit}>
				<h2 tabIndex={0} style={{ marginTop: 0, textAlign: 'center' }}>
					Export to GitHub
				</h2>
				<p className={css.modalText}>
					You may export WordPress plugins, themes, and entire
					wp-content directories as pull requests to any public GitHub
					repository.
				</p>

				<div className={`${forms.formGroup} ${forms.formGroupLast}`}>
					<label>
						I am exporting a:
						<select
							className={css.repoInput}
							value={formValues.contentType}
							onChange={(e) =>
								setValue(
									'contentType',
									e.target.value as ContentType | undefined
								)
							}
						>
							<option value="">-- Select an option --</option>
							<option value="theme">Theme</option>
							<option value="plugin">Plugin</option>
							<option value="wp-content">
								wp-content directory
							</option>
						</select>
					</label>
					{errors.contentType && (
						<div className={forms.error}>{errors.contentType}</div>
					)}
				</div>
				{formValues.contentType === 'theme' ? (
					<div
						className={`${forms.formGroup} ${forms.formGroupLast}`}
					>
						<label>
							Which theme?
							<select
								className={css.repoInput}
								value={formValues.theme}
								onChange={(e) =>
									setValue('theme', e.target.value)
								}
							>
								<option value="">-- Select a theme --</option>
								{themes.map((theme) => (
									<option key={theme} value={theme}>
										{theme}
									</option>
								))}
							</select>
						</label>
						{errors.theme && (
							<div className={forms.error}>{errors.theme}</div>
						)}
					</div>
				) : null}
				{formValues.contentType === 'plugin' ? (
					<div
						className={`${forms.formGroup} ${forms.formGroupLast}`}
					>
						<label>
							Which plugin?
							<select
								className={css.repoInput}
								value={formValues.plugin}
								onChange={(e) =>
									setValue('plugin', e.target.value)
								}
							>
								<option value="">-- Select a plugin --</option>
								{plugins.map((plugin) => (
									<option key={plugin} value={plugin}>
										{plugin}
									</option>
								))}
							</select>
						</label>
						{errors.plugin && (
							<div className={forms.error}>{errors.plugin}</div>
						)}
					</div>
				) : null}
				<div className={`${forms.formGroup} ${forms.formGroupLast}`}>
					<label>
						{' '}
						I want my Pull Request to target this GitHub repo:
						<input
							type="text"
							value={formValues.repoUrl}
							className={css.repoInput}
							onChange={(
								e: React.ChangeEvent<HTMLInputElement>
							) => {
								setValue('repoUrl', e.target.value);
								setURLNeedsAnalyzing(true);
							}}
							placeholder="https://github.com/my-org/my-repo/..."
							autoFocus
						/>
					</label>
					{'repoUrl' in errors ? (
						<div className={forms.error}>{errors.repoUrl}</div>
					) : null}
				</div>
				{formValues.repoUrl && !URLNeedsAnalyzing ? (
					<>
						<div
							className={`${forms.formGroup} ${forms.formGroupLast}`}
						>
							<label>
								Do you want to update an existing PR or create a
								new one?
								<select
									className={css.repoInput}
									value={formValues.prAction}
									onChange={(e) =>
										setValue(
											'prAction',
											e.target.value as PullRequestAction
										)
									}
								>
									<option value="update">
										Update an existing PR
									</option>
									<option value="create">
										Create a new PR
									</option>
								</select>
							</label>
						</div>
						{formValues.prAction === 'update' && (
							<div
								className={`${forms.formGroup} ${forms.formGroupLast}`}
							>
								<label>
									I want to update the PR number:
									<input
										type="text"
										className={css.repoInput}
										value={formValues.prNumber}
										onChange={(e) =>
											setValue('prNumber', e.target.value)
										}
									/>
								</label>
								{errors.prNumber && (
									<div className={forms.error}>
										{errors.prNumber}
									</div>
								)}
							</div>
						)}
						{formValues.repoUrl && !errors.repoUrl ? (
							<>
								<div
									className={`${forms.formGroup} ${forms.formGroupLast}`}
								>
									<label>
										Enter the path in the repository where
										the changes should be committed:
										<input
											type="text"
											className={css.repoInput}
											value={formValues.pathInRepo}
											onChange={(e) =>
												setValue(
													'pathInRepo',
													e.target.value
												)
											}
										/>
									</label>
									{errors.pathInRepo && (
										<div className={forms.error}>
											{errors.pathInRepo}
										</div>
									)}
								</div>
								<div
									className={`${forms.formGroup} ${forms.formGroupLast}`}
								>
									<label>
										Commit message:
										<textarea
											className={css.repoInput}
											rows={4}
											value={formValues.commitMessage}
											onChange={(e) =>
												setValue(
													'commitMessage',
													e.target.value
												)
											}
										/>
									</label>
									{errors.commitMessage && (
										<div className={forms.error}>
											{errors.commitMessage}
										</div>
									)}
								</div>
								<div
									className={`${forms.formGroup} ${forms.formGroupLast}`}
								>
									<label>
										<input
											type="checkbox"
											checked={formValues.includeZip}
											onChange={(e) =>
												setValue(
													'includeZip',
													e.target.checked
												)
											}
										/>
										Also export the changes as a zip file,
										so they can be imported into another
										Playground instance.
									</label>
								</div>
							</>
						) : null}
					</>
				) : null}
				<div className={forms.submitRow}>
					<Button
						disabled={!formValues.repoUrl || isExporting}
						type="submit"
						variant="primary"
						size="large"
					>
						{isExporting ? (
							formValues.prAction === 'update' ? (
								<>
									<Spinner size={20} />
									Updating the Pull Request
								</>
							) : (
								<>
									<Spinner size={20} />
									Creating the Pull Request
								</>
							)
						) : URLNeedsAnalyzing ? (
							'Next step'
						) : formValues.prAction === 'update' ? (
							`Update Pull Request #${formValues.prNumber}`
						) : (
							'Create Pull Request'
						)}
					</Button>
				</div>
			</form>
		</GitHubOAuthGuard>
	);
}

type CreatePROptions = {
	title: string;
	branchName: string;
	againstBranch: string;
};
type UpdatePROptions = {
	prNumber: number;
};
type PushToGitHubOptions = {
	owner: string;
	repo: string;
	commitMessage: string;
	changeset: Changeset;
	shouldCreateNewPR: boolean;
	create: CreatePROptions;
	update: UpdatePROptions;
	shouldFork?: boolean;
};

interface PushResult {
	url: string;
	forked: boolean;
}

async function pushToGithub(
	octokit: GithubClient,
	options: PushToGitHubOptions
): Promise<PushResult> {
	const {
		owner,
		repo,
		shouldCreateNewPR,
		commitMessage,
		changeset,
		shouldFork,
		create: { againstBranch, branchName: branchToCreate, title: prTitle },
		update: { prNumber },
	} = options;

	let pushToOwner = owner;
	if (shouldFork || !(await mayPush(octokit, owner, repo))) {
		pushToOwner = await fork(octokit, owner, repo);
	}
	try {
		let parentSha: string;
		let pushToBranch: string;
		let PR: Awaited<
			ReturnType<GithubClient['rest']['pulls']['create']>
		>['data'];
		if (shouldCreateNewPR) {
			const { data: branch } = await octokit.rest.repos.getBranch({
				owner,
				repo,
				branch: againstBranch,
			});

			parentSha = branch.commit.sha;
			pushToBranch = branchToCreate!;
			await octokit.rest.git.createRef({
				owner: pushToOwner,
				repo,
				sha: parentSha,
				ref: `refs/heads/${pushToBranch}`,
			});
		} else {
			const { data } = await octokit.rest.pulls.get({
				owner,
				repo,
				pull_number: prNumber!,
			});
			PR = data;
			parentSha = PR.head.sha;
			pushToBranch = PR.head.ref;
		}

		const newTreeSha = await createTree(
			octokit,
			pushToOwner,
			repo,
			parentSha,
			changeset
		);
		if (!newTreeSha) {
			throw new Error(
				'No changes were detected so there is nothing to commit.'
			);
		}
		const commitSha = await createCommit(
			octokit,
			pushToOwner,
			repo,
			commitMessage,
			parentSha,
			newTreeSha || parentSha
		);
		await createOrUpdateBranch(
			octokit,
			pushToOwner,
			repo,
			pushToBranch,
			commitSha
		);

		if (shouldCreateNewPR) {
			const { data } = await octokit.rest.pulls.create({
				owner,
				repo,
				title: prTitle || commitMessage,
				body: commitMessage,
				head: `${pushToOwner}:${pushToBranch}`,
				base: againstBranch,
			});
			PR = data;
		}

		return {
			url: PR!.html_url,
			forked: pushToOwner !== owner,
		};
	} catch (e: any) {
		if (
			e.status === 403 &&
			e.message?.includes(
				'organization has enabled OAuth App access restrictions'
			) &&
			!shouldFork
		) {
			return await pushToGithub(octokit, {
				...options,
				shouldFork: true,
			});
		}
		throw e;
	}
}<|MERGE_RESOLUTION|>--- conflicted
+++ resolved
@@ -26,11 +26,8 @@
 import { Spinner } from '../../components/spinner';
 import GitHubOAuthGuard from '../github-oauth-guard';
 import { ContentType } from '../import-from-github';
-<<<<<<< HEAD
 import { iterateFiles } from '@php-wasm/universal';
-=======
 import { joinPaths } from '@php-wasm/util';
->>>>>>> 9791256d
 
 export interface GitHubExportFormProps {
 	playground: PlaygroundClient;
