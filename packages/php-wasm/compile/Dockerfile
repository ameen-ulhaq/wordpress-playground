# Originally forked from https://github.com/seanmorris/php-wasm
# ubuntu:lunar supports amd64 and arm64 (Apple Silicon) while
# emscripten/emsdk:3.1.24 supports amd64 only.
FROM ubuntu:lunar as emscripten

SHELL ["/bin/bash", "-c"]

ENV PKG_CONFIG_PATH /root/lib/lib/pkgconfig
ENV TIMER "(which pv > /dev/null && pv --name '${@}' || cat)"

WORKDIR /root
RUN mkdir lib

RUN set -euxo pipefail;\
    apt-get update; \
    apt-get --no-install-recommends -y install \
    build-essential \
    automake \
    autoconf \
    libxml2-dev \
    libtool \
    pkgconf \
    flex \
    make \
    re2c \
    gdb \
    git \
    pv \
    ca-certificates \
    curl \
    wget \
    unzip \
    cmake \
    python3

# Install Emscripten from the repository. We'd use the official
# Docker image, but there is no arm64 image available which makes
# the build take forever on Apple Silicon.
RUN ln -s /usr/bin/python3 /usr/bin/python
RUN git clone https://github.com/emscripten-core/emsdk.git && \
    ./emsdk/emsdk install 3.1.43 && \
    /root/emsdk/emsdk activate 3.1.43

RUN mkdir -p /root/lib/lib /root/lib/include /root/lib/share /root/lib/bin

# Create a script to capture libraries build in other steps
RUN echo $'#!/bin/bash\n\
for dir in $(ls $1); do \n\
    mkdir -p /root/lib/$dir/ && \n\
    cp -r /root/$1/$dir/* /root/lib/$dir/ 2>/dev/null || :; \n\
    done ' > /root/copy-lib.sh
RUN chmod a+x /root/copy-lib.sh
# Script to replace strings in files and exit with a non-zero status if the string is not found.
COPY ./build-assets/replace.sh /root/replace.sh
RUN chmod a+x /root/replace.sh

# Patch emcc to allow skipping flags and passing additional flags using environment variables.
#
# We're compiling libraries statically using emscripten's -sSIDE_MODULE. It differs from the usual unix
# process as we're *not* supposed to link intermediate libraries against their dependencies. Instead,
# We'll provide all the static libraries in the final linking step.
#
# Unfortunately, most Makefiles stubbornly add -lz, -lxml2, etc. to the intermediate
# emcc calls, which causes the build to fail. This patch:
# * Enables force-removing linker options when running emcc
# * Enables adding -sSIDE_MODULE when running emcc
#
# Usage:
#  EMCC_SKIP="-lz -lxml2" EMCC_FLAGS="-sSIDE_MODULE" emmake make
#               ↑                            ↑
#    ┌──────────┴─────────────┐   ┌──────────┴─────────────┐
#    │  skip those flags when │   │  add these flags when  │
#    │      calling emcc      │   │    calling emcc        │
#    └────────────────────────┘   └────────────────────────┘
RUN cp /root/emsdk/upstream/emscripten/emcc /root/emsdk/upstream/emscripten/emcc2 && \
    cp /root/emsdk/upstream/emscripten/emcc.py /root/emsdk/upstream/emscripten/emcc2.py && \
    echo $'#!/bin/bash\n\
for arg do shift\n\
    [[ " ${EMCC_SKIP[*]} " =~ " ${arg} " ]] && continue \n\
    set -- "$@" "$arg" \n\
done\n\
# Passing extra flags breaks the version check \n\
if [[ "$@" == "-v" ]]; then\n\
    export EMCC_FLAGS=""\n\
fi\n\
/root/emsdk/upstream/emscripten/emcc2 "$@" $EMCC_FLAGS \n' > /root/emsdk/upstream/emscripten/emcc && \
    chmod a+x /root/emsdk/upstream/emscripten/emcc

# Compile libz
FROM emscripten AS emscripten-libz
COPY ./build-assets/zlib /root/zlib
RUN chmod a+x /root/zlib/configure
RUN source /root/emsdk/emsdk_env.sh && \
    cd /root/zlib && \
    emconfigure ./configure --prefix=/root/lib && \
    # emmake make fails, but only after it builds the library files.
    # Let's just ignore the errors and proceed with the built libraries.
    (EMCC_FLAGS="-fPIC" emmake make || true) && \
    EMCC_FLAGS="-fPIC" emmake make install

<<<<<<< HEAD
=======
# Compile libzip
FROM emscripten AS emscripten-libzip
ARG PHP_VERSION
COPY --from=emscripten-libz /root/lib /root/lib-libz
RUN /root/copy-lib.sh lib-libz
RUN     if [[ "${PHP_VERSION:0:1}" -le "7" && "${PHP_VERSION:2:1}" -le "3" ]]; then \
            export LIBZIP_VERSION=1.2.0; \
        else \
            export LIBZIP_VERSION=1.9.2; \
        fi && \
        cd /root && \
        curl -k https://libzip.org/download/libzip-$LIBZIP_VERSION.tar.gz -o libzip-$LIBZIP_VERSION.tar.gz && \
        tar -xzf libzip-$LIBZIP_VERSION.tar.gz && \
        mv libzip-$LIBZIP_VERSION libzip;
RUN mkdir -p libzip/build
RUN cd libzip/build && \
        source /root/emsdk/emsdk_env.sh && \
        emcmake cmake \
            -DCMAKE_INSTALL_PREFIX=/root/lib \
            -DZLIB_LIBRARY=/root/lib/lib/libz.a \
            -DZLIB_INCLUDE_DIR=/root/lib/include \
            ..
RUN cd libzip/build && source /root/emsdk/emsdk_env.sh && EMCC_SKIP="-lz" EMCC_FLAGS=" -sSIDE_MODULE " emmake make
RUN cd libzip/build && source /root/emsdk/emsdk_env.sh && EMCC_SKIP="-lz" EMCC_FLAGS=" -sSIDE_MODULE " emmake make install

# Compile libiconv
FROM emscripten AS emscripten-iconv
RUN set -euxo pipefail; \
	wget https://ftp.gnu.org/pub/gnu/libiconv/libiconv-1.17.tar.gz; \
	tar -xvf libiconv-1.17.tar.gz; \
	rm libiconv-1.17.tar.gz;
WORKDIR /root/libiconv-1.17
RUN set -euxo pipefail; \
	source /root/emsdk/emsdk_env.sh; \
	CPPFLAGS="-I/root/lib/include " \
	LDFLAGS="-L/root/lib/lib " \
	emconfigure ./configure \
		PKG_CONFIG_PATH=$PKG_CONFIG_PATH \
		--build i386-pc-linux-gnu \
		--target wasm32-unknown-emscripten \
		--prefix=/root/lib/ \
		--enable-shared=no \
		--enable-static=yes; \
	EMCC_FLAGS="-fPIC" emmake make; \
	emmake make install;

>>>>>>> 6e2a5bdb
# Compile ncurses
FROM emscripten AS emscripten-ncurses
COPY ./build-assets/ncurses.patch /root/
RUN     set -euxo pipefail &&\
        # Install libncurses
        wget https://ftp.gnu.org/gnu/ncurses/ncurses-6.2.tar.gz && \
        tar -xzf ncurses-6.2.tar.gz && \
        # https://github.com/jamesbiv/ncurses-emscripten
        # https://github.com/ilyaigpetrov/ncurses-for-emscripten/blob/27fefcd3784e7375212b75f444def4518ddabc21/COMPILE.md
        cd ncurses-6.2 && \
        ./configure \
            PKG_CONFIG_PATH=$PKG_CONFIG_PATH \
            --build i386-pc-linux-gnu \
            --prefix=/root/lib/ \
            --enable-database && \
        make && \
        make install  && \
        cd ncurses  && \
        cp make_hash make_hash_x86  && \
        cp make_keys make_keys_x86  && \
        cp report_offsets report_offsets_x86   && \
        cd /root/ncurses-6.2 && \
        make clean && \
        git apply --ignore-space-change --ignore-whitespace --no-index /root/ncurses.patch && \
        source /root/emsdk/emsdk_env.sh && \
        emconfigure ./configure \
            PKG_CONFIG_PATH=$PKG_CONFIG_PATH \
            --build i386-pc-linux-gnu \
            --prefix=/root/lib && \
        /root/replace.sh $'s/^\s+cd man.*$//g' Makefile && \
        /root/replace.sh $'s/^\s+cd progs.*$//g' Makefile && \
        /root/replace.sh $'s/^\s+cd test.*$//g' Makefile && \
        /root/replace.sh $'s/^\s+cd misc.*$//g' Makefile && \
        /root/replace.sh $'s/^\s+cd c\+\+.*$//g' Makefile && \
        emmake make && \
        emmake make install

# Compile libedit (readline alternative)
FROM emscripten AS emscripten-libedit
COPY --from=emscripten-ncurses /root/lib /root/lib-ncurses
RUN /root/copy-lib.sh lib-ncurses
RUN     wget https://www.thrysoee.dk/editline/libedit-20221030-3.1.tar.gz && \
        tar -xzf libedit-20221030-3.1.tar.gz  && \
        source /root/emsdk/emsdk_env.sh && \
        cd libedit-20221030-3.1 && \
        CFLAGS="-I/root/lib/include -I/root/lib/include/ncurses -I/root/lib/include/termcap " \
        CPPFLAGS="-I/root/lib/include -I/root/lib/include/ncurses -I/root/lib/include/termcap " \
        LDFLAGS="-L/root/lib/lib " emconfigure ./configure \
            PKG_CONFIG_PATH=$PKG_CONFIG_PATH \
            --build i386-pc-linux-gnu \
            --prefix=/root/lib/ && \
        # -D__STDC_ISO_10646__=201103L is needed because
        # Libedit build fails when __STDC_ISO_10646__ is not defined, and that is
        # the case when compiling with musl toolchains.
        # Musl is ISO 10646 compliant but doesn't define __STDC_ISO_10646__, so
        # let's define it manually. Learn more at:
        # http://lists.busybox.net/pipermail/buildroot/2016-January/149100.html
        EMCC_SKIP="-lc -lncurses " EMCC_FLAGS=" -sSIDE_MODULE -D__STDC_ISO_10646__=201103L " \
        emmake make && \
        emmake make install

# Compile Libxml2
FROM emscripten AS emscripten-libxml
RUN source /root/emsdk/emsdk_env.sh && \
    env GIT_SSL_NO_VERIFY=true git clone https://gitlab.gnome.org/GNOME/libxml2.git libxml2 \
        --branch v2.9.10 \
        --single-branch     \
        --depth 1 && \
    cd libxml2 && \
    ./autogen.sh && \
    emconfigure ./configure --with-http=no --with-ftp=no --with-python=no --with-threads=no --enable-shared=no --prefix=/root/lib/ &&\
    EMCC_FLAGS=" -sSIDE_MODULE " emmake make && \
    emmake make install

# Compile Bison 2.7 (for PHP  <=7.3)
FROM emscripten AS emscripten-bison-2-7
COPY ./build-assets/bison27.patch /root/bison27.patch
RUN wget http://ftp.gnu.org/gnu/bison/bison-2.7.tar.gz && \
    tar -xvf bison-2.7.tar.gz && \
    rm bison-2.7.tar.gz && \
    cd bison-2.7 && \
    git apply --no-index /root/bison27.patch && \
    ./configure --prefix=/usr/local/bison --with-libiconv-prefix=/usr/local/libiconv/ && \
    make && \
    make install

# Compile Sqlite3
FROM emscripten AS emscripten-sqlite3
COPY --from=emscripten-libz /root/lib /root/lib-libz
RUN /root/copy-lib.sh lib-libz
RUN     set -euxo pipefail &&\
        wget --no-check-certificate https://www.sqlite.org/2022/sqlite-autoconf-3400100.tar.gz && \
        tar -xzvf sqlite-autoconf-3400100.tar.gz && \
        cd sqlite-autoconf-3400100 && \
        source /root/emsdk/emsdk_env.sh && \
        emconfigure ./configure \
            --build i386-pc-linux-gnu \
            --target wasm32-unknown-emscripten \
            --prefix=/root/lib/ && \
        EMCC_SKIP="-lc" EMCC_FLAGS=" -sSIDE_MODULE " emmake make && \
        emmake make install

# Compile OpenSSL
# Inspired by: https://github.com/TrueBitFoundation/wasm-ports/blob/79aac7272729baaf131ca0c49cc3b684eedff835/openssl.sh
FROM emscripten AS emscripten-openssl
COPY --from=emscripten-libz /root/lib /root/lib-libz
RUN /root/copy-lib.sh lib-libz
RUN set -euxo pipefail && \
    source /root/emsdk/emsdk_env.sh && \
    export OPENSSL_VERSION=1.1.0h && \
    wget https://www.openssl.org/source/openssl-$OPENSSL_VERSION.tar.gz && \
    tar xf openssl-$OPENSSL_VERSION.tar.gz && \
    cd openssl-$OPENSSL_VERSION && \
    emconfigure ./Configure dist -DHAVE_FORK=0 -DOPENSSL_NO_AFALGENG=1 no-threads --prefix=/root/lib && \
    sed -i 's|^CROSS_COMPILE.*$|CROSS_COMPILE=|g' Makefile && \
    EMCC_FLAGS=" -sSIDE_MODULE " EMCC_SKIP="-lz" emmake make -j 12 build_generated libssl.a libcrypto.a; \
    cp -RL include/openssl /root/lib/include && \
    cp libcrypto.a libssl.a /root/lib/lib && \
    EMCC_FLAGS=" -sSIDE_MODULE " EMCC_SKIP="-lz" emmake make install_sw;

# Compile libpng
FROM emscripten AS emscripten-libpng
COPY --from=emscripten-libz /root/lib /root/lib-libz
RUN /root/copy-lib.sh lib-libz
RUN wget http://prdownloads.sourceforge.net/libpng/libpng-1.6.39.tar.gz?download -O libpng-1.6.39.tar.gz
RUN tar -xzf libpng-1.6.39.tar.gz
WORKDIR /root/libpng-1.6.39
RUN     source /root/emsdk/emsdk_env.sh && \
        CPPFLAGS="-I/root/lib/include " \
        LDFLAGS="-L/root/lib/lib " \
        emconfigure ./configure \
            PKG_CONFIG_PATH=$PKG_CONFIG_PATH \
            --build i386-pc-linux-gnu \
            --target wasm32-unknown-emscripten \
            --prefix=/root/lib/
RUN source /root/emsdk/emsdk_env.sh && EMCC_SKIP="-lc -lz" EMCC_FLAGS="-sSIDE_MODULE" emmake make
RUN source /root/emsdk/emsdk_env.sh && emmake make install

# Compile libzip
FROM emscripten AS emscripten-libzip
ARG PHP_VERSION
COPY --from=emscripten-libz /root/lib /root/lib-libz
RUN /root/copy-lib.sh lib-libz
RUN     if [[ "${PHP_VERSION:0:1}" -le "7" && "${PHP_VERSION:2:1}" -le "3" ]] || [ "${PHP_VERSION:0:1}" -le "5" ]; then \
            export LIBZIP_VERSION=1.2.0; \
        else \
            export LIBZIP_VERSION=1.9.2; \
        fi && \
        cd /root && \
        curl -k https://libzip.org/download/libzip-$LIBZIP_VERSION.tar.gz -o libzip-$LIBZIP_VERSION.tar.gz && \
        tar -xzf libzip-$LIBZIP_VERSION.tar.gz && \
        mv libzip-$LIBZIP_VERSION libzip;
RUN mkdir -p libzip/build
RUN cd libzip/build && \
        source /root/emsdk/emsdk_env.sh && \
        emcmake cmake \
            -DCMAKE_INSTALL_PREFIX=/root/lib \
            -DZLIB_LIBRARY=/root/lib/lib/libz.a \
            -DZLIB_INCLUDE_DIR=/root/lib/include \
            ..
RUN cd libzip/build && source /root/emsdk/emsdk_env.sh && EMCC_SKIP="-lz" EMCC_FLAGS=" -sSIDE_MODULE " emmake make
RUN cd libzip/build && source /root/emsdk/emsdk_env.sh && EMCC_SKIP="-lz" EMCC_FLAGS=" -sSIDE_MODULE " emmake make install

# Compile libiconv
FROM emscripten AS emscripten-iconv
RUN set -euxo pipefail; \
	wget https://ftp.gnu.org/pub/gnu/libiconv/libiconv-1.17.tar.gz; \
	tar -xvf libiconv-1.17.tar.gz; \
	rm libiconv-1.17.tar.gz;
WORKDIR /root/libiconv-1.17
RUN set -euxo pipefail; \
	source /root/emsdk/emsdk_env.sh; \
	CPPFLAGS="-I/root/lib/include " \
	LDFLAGS="-L/root/lib/lib " \
	emconfigure ./configure \
		PKG_CONFIG_PATH=$PKG_CONFIG_PATH \
		--build i386-pc-linux-gnu \
		--target wasm32-unknown-emscripten \
		--prefix=/root/lib/ \
		--enable-shared=no \
		--enable-static=yes; \
	EMCC_FLAGS="-fPIC" emmake make; \
	emmake make install;

# Clone PHP
FROM emscripten AS emscripten-php-src
ARG PHP_VERSION
RUN git clone https://github.com/php/php-src.git php-src \
    --branch PHP-$PHP_VERSION   \
    --single-branch          \
    --depth 1;

# Build PHP
FROM emscripten AS emscripten-php

# The PHP version to build.
# This value must point to an existing branch of the
# https://github.com/php/php-src.git repository when prefixed
# with "PHP-".
# For example, "7.4.0" is valid because the branch PHP-7.4.0 exists,
# but just "7" is invalid because there's no branch PHP-7.
ARG PHP_VERSION

# The PHP extensions to build:
ARG WITH_VRZNO
ARG WITH_LIBXML
ARG WITH_LIBZIP
ARG WITH_LIBPNG
ARG WITH_MBSTRING
ARG WITH_CLI_SAPI
ARG WITH_SQLITE
ARG WITH_MYSQL
ARG WITH_OPENSSL
ARG WITH_ICONV
<<<<<<< HEAD
ARG WITH_SOURCEMAPS
=======
>>>>>>> 6e2a5bdb
ARG WITH_WS_NETWORKING_PROXY

# The platform to build for: web or node
ARG EMSCRIPTEN_ENVIRONMENT=web

RUN touch /root/.configure-flags && \
    touch /root/.emcc-php-wasm-flags && \
    touch /root/.emcc-php-wasm-sources && \
    touch /root/.emcc-php-wasm-flags && \
    touch /root/.EXPORTED_FUNCTIONS

COPY --from=emscripten-php-src /root/php-src /root/php-src
RUN cd php-src && ./buildconf --force

# Add libzip and zlib files if needed
COPY --from=emscripten-libz /root/lib /root/lib-libz
COPY --from=emscripten-libzip /root/lib /root/lib-libzip
RUN if [ "$WITH_LIBZIP" = "yes" ]; then \
        /root/copy-lib.sh lib-libz; \
        /root/copy-lib.sh lib-libzip && \
        if [[ "${PHP_VERSION:0:1}" -le "7" && "${PHP_VERSION:2:1}" -le "3" ]]; then \
            apt install -y zlib1g zlib1g-dev; \
            # https://php-legacy-docs.zend.com/manual/php5/en/zlib.installation
            echo -n ' --with-zlib --with-zlib-dir=/root/lib --enable-zip --with-libzip=/root/lib ' >> /root/.php-configure-flags; \
            echo -n ' -I /root/zlib -I /root/libzip ' >> /root/.emcc-php-wasm-flags; \
            echo -n ' /root/lib/lib/libzip.a /root/lib/lib/libz.a' >> /root/.emcc-php-wasm-sources; \
            cp /root/lib/lib/libzip/include/zipconf.h /root/lib/lib; \
            cp /root/lib/lib/libzip/include/zipconf.h /root/lib/include; \
            echo '#define LIBZIP_VERSION "1.2.0"' >> /root/lib/include/zipconf.h; \
            cp /root/lib/include/*.h /root/php-src; \
        else \
            # https://www.php.net/manual/en/zlib.installation.php
            echo -n ' --with-zlib --with-zlib-dir=/root/lib --with-zip' >> /root/.php-configure-flags; \
            echo -n ' -I /root/zlib -I /root/libzip' >> /root/.emcc-php-wasm-flags; \
            echo -n ' /root/lib/lib/libzip.a /root/lib/lib/libz.a' >> /root/.emcc-php-wasm-sources; \
        fi && \
        /root/replace.sh 's/pharcmd=pharcmd/pharcmd=/g' /root/php-src/configure && \
        /root/replace.sh 's/pharcmd_install=install-pharcmd/pharcmd_install=/g' /root/php-src/configure; \
    fi;

# Add ncurses if needed and libedit if needed
COPY --from=emscripten-libedit /root/lib /root/lib-libedit
COPY --from=emscripten-ncurses /root/lib /root/lib-ncurses
RUN if [ "$WITH_CLI_SAPI" = "yes" ]; \
    then \
        /root/copy-lib.sh lib-ncurses && \
        /root/copy-lib.sh lib-libedit && \
        # Configure build flags
        echo -n ' --enable-phar --enable-cli=static --enable-readline --with-libedit=/root/lib ' >> /root/.php-configure-flags && \
        echo -n ' sapi/cli/php_cli_process_title.c sapi/cli/ps_title.c sapi/cli/php_http_parser.c sapi/cli/php_cli_server.c sapi/cli/php_cli.c ' \
            >> /root/.emcc-php-wasm-sources && \
        echo -n ', "_run_cli", "_wasm_add_cli_arg"' >> /root/.EXPORTED_FUNCTIONS && \
        echo -n ' -DWITH_CLI_SAPI=1 -lncurses -ledit ' >> /root/.emcc-php-wasm-flags && \
        # Disable dlopen() in the readline PHP extension
        echo '#undef COMPILE_DL_READLINE' >> /root/php-src/main/php_config.h && \
        /root/replace.sh 's/GET_SHELL_CB\(cb\);/(cb) = php_cli_get_shell_callbacks();/g' /root/php-src/ext/readline/readline_cli.c; \
    else \
        echo -n ' --disable-cli ' >> /root/.php-configure-flags; \
    fi;

# Add Libxml2 if needed
COPY --from=emscripten-libxml /root/lib /root/lib-libxml
RUN if [ "$WITH_LIBXML" = "yes" ]; \
    then \
        set -euxo pipefail;\
        bash /root/copy-lib.sh lib-libxml && \
        echo -n ' --enable-libxml --with-libxml --with-libxml-dir=/root/lib --enable-dom --enable-xml --enable-simplexml --enable-xmlreader --enable-xmlwriter' >> /root/.php-configure-flags && \
        echo -n ' -I /root/libxml2 -lxml2' >> /root/.emcc-php-wasm-flags && \
        echo -n ' /root/lib/lib/libxml2.a' >> /root/.emcc-php-wasm-sources && \
        # Libxml check is wrong in PHP < 7.4.0.
        # In the regular cc it's just a warning, but in the emscripten's emcc that's an error:
        perl -pi.bak -e 's/char xmlInitParser/void xmlInitParser/g' /root/php-src/configure; \
        # On PHP < 7.1.0, the dom_iterators.c file implicitly converts *char to const *char causing emcc error
        if [[ "${PHP_VERSION:0:1}" -le "7" && "${PHP_VERSION:2:1}" -le "0" ]]; then \
            /root/replace.sh 's/xmlHashScan\(ht, itemHashScanner, iter\);/xmlHashScan(ht, (xmlHashScanner)itemHashScanner, iter);/g' /root/php-src/ext/dom/dom_iterators.c; \
        fi; \
    else \
        echo -n ' --disable-libxml --without-libxml --disable-dom --disable-xml --disable-simplexml --disable-xmlwriter' >> /root/.php-configure-flags; \
    fi

# Add sqlite3 if needed
COPY --from=emscripten-sqlite3 /root/lib /root/lib-sqlite3
RUN if [ "$WITH_SQLITE" = "yes" ]; \
    then \
        bash /root/copy-lib.sh lib-sqlite3 && \
        echo -n ' --with-sqlite3 --enable-pdo --with-pdo-sqlite=/root/lib ' >> /root/.php-configure-flags && \
        echo -n ' -I ext/pdo_sqlite ' >> /root/.emcc-php-wasm-flags; \
        if [[ "${PHP_VERSION:0:1}" -eq "7" && "${PHP_VERSION:2:1}" -ge "4" ]] || [ "${PHP_VERSION:0:1}" -eq "8" ]; then \
            echo -n ' -lsqlite3 ' >> /root/.emcc-php-wasm-flags; \
        fi; \
    fi;

# Add libpng if needed
COPY --from=emscripten-libpng /root/lib /root/lib-libpng
RUN if [ "$WITH_LIBPNG" = "yes" ]; \
    then \
        bash /root/copy-lib.sh lib-libpng && \
        echo -n ' --with-png-dir=/root/lib --with-gd --enable-gd ' >> /root/.php-configure-flags && \
        echo -n ' -I /root/zlib -I /root/libpng16 -lz -lpng16 ' >> /root/.emcc-php-wasm-flags; \
    fi;

# Add openssl if needed
COPY --from=emscripten-openssl /root/lib /root/lib-openssl
RUN if [ "$WITH_OPENSSL" = "yes" ]; \
    then \
        bash /root/copy-lib.sh lib-openssl; \
        echo -n ' --with-openssl --with-openssl-dir=/root/lib ' >> /root/.php-configure-flags; \
        echo -n ' -lssl -lcrypto ' >> /root/.emcc-php-wasm-flags; \
    fi;

<<<<<<< HEAD
# Add openssl if needed
=======
# Add iconv if needed
>>>>>>> 6e2a5bdb
COPY --from=emscripten-iconv /root/lib /root/lib-iconv
RUN if [ "$WITH_ICONV" = "yes" ]; \
    then \
        bash /root/copy-lib.sh lib-iconv; \
        echo -n ' --with-iconv=/root/lib ' >> /root/.php-configure-flags; \
		echo -n ' /root/lib/lib/libiconv.a' >> /root/.emcc-php-wasm-sources; \
    fi;

# PHP <= 7.3 requires Bison 2.7
# PHP >= 7.4 and Bison 3.0
COPY --from=emscripten-bison-2-7 /usr/local/bison /root/linked-bison-27
RUN if [[ "${PHP_VERSION:0:1}" -le "7" && "${PHP_VERSION:2:1}" -le "3" ]]; then \
        mv /root/linked-bison-27 /usr/local/bison && \
        ln -s /usr/local/bison/bin/bison /usr/bin/bison && \
        ln -s /usr/local/bison/bin/yacc /usr/bin/yacc; \
    else \
        apt install -y bison; \
    fi;

# Add mbstring if needed
RUN if [ "$WITH_MBSTRING" = "yes" ]; \
    then echo -n ' --enable-mbstring ' >> /root/.php-configure-flags; \
    else echo -n ' --disable-mbstring ' >> /root/.php-configure-flags; \
    fi;

# Get and patch PHP
COPY ./build-assets/php*.patch /root/
RUN cd /root && \
    git apply --no-index /root/php${PHP_VERSION:0:3}*.patch -v && \
    touch php-src/patched

# Add VRZNO if needed
RUN if [ "$WITH_VRZNO" = "yes" ]; \
    then \
        git clone https://github.com/seanmorris/vrzno.git php-src/ext/vrzno \
            --branch DomAccess \
            --single-branch    \
            --depth 1; \
        echo -n ' --enable-vrzno' >> /root/.php-configure-flags; \
        echo -n ' -DWITH_VRZNO=1' >> /root/.emcc-php-wasm-flags; \
        echo -n ', "_exec_callback", "_del_callback"' >> /root/.EXPORTED_FUNCTIONS; \
    fi

# Install Mysql support if needed
RUN if [ "$WITH_MYSQL" = "yes" ]; then \
        echo -n ' --enable-mysql --enable-pdo --with-mysql=mysqlnd --with-mysqli=mysqlnd --with-pdo-mysql=mysqlnd ' >> /root/.php-configure-flags; \
    fi

# Build the patched PHP
WORKDIR /root/php-src
RUN source /root/emsdk/emsdk_env.sh && \
	emconfigure ./configure \
    PKG_CONFIG_PATH=$PKG_CONFIG_PATH \
    # Fibers are a PHP 8.1+ feature. They are compiled as
    # a custom assembly implementation by default. However,
    # that implementation does not work with emscripten.
    #
    # The line below disables it, forcing PHP to use the
    # C implementation instead.
    #
    # See https://github.com/WordPress/wordpress-playground/issues/92
    # for more context.
    --disable-fiber-asm \
    # --enable-json for PHP < 8.0:
    --enable-json      \
    --enable-embed=static \
    --with-layout=GNU  \
    --disable-cgi      \
    --disable-all      \
    --enable-hash      \
    --enable-static=yes \
    --enable-shared=no \
    --enable-session   \
    --enable-filter    \
    --enable-calendar  \
    --disable-rpath    \
    --disable-phpdbg   \
    --without-pear     \
    --with-valgrind=no \
    --without-pcre-jit \
    --enable-bcmath    \
    --enable-ctype     \
    --disable-mbregex  \
    --enable-tokenizer \
	$(cat /root/.php-configure-flags)

# Silence the errors "munmap() failed: [28] Invalid argument"
# @TODO: Identify the root cause behind these errors and fix them properly
RUN echo '#define ZEND_MM_ERROR 0' >> /root/php-src/main/php_config.h;

<<<<<<< HEAD
# With HAVE_UNISTD_H=1 PHP complains about the missing getdtablesize() function
=======
# With HAVE_UNISTD_H=1 PHP complains about the missing getdtablesize() function 
RUN /root/replace.sh 's/define php_sleep sleep/define php_sleep wasm_sleep/g' /root/php-src/main/php.h
RUN echo 'extern unsigned int wasm_sleep(unsigned int time);' >> /root/php-src/main/php.h; 

>>>>>>> 6e2a5bdb
RUN /root/replace.sh 's/define HAVE_UNISTD_H 1/define HAVE_UNISTD_H 0/g' /root/php-src/main/php_config.h

# PHP <= 7.3 is not very good at detecting the presence of the POSIX readdir_r function
# so we need to force it to be enabled.
RUN if [[ "${PHP_VERSION:0:1}" -le "7" && "${PHP_VERSION:2:1}" -le "3" ]]; then \
        echo '#define HAVE_POSIX_READDIR_R 1' >> /root/php-src/main/php_config.h; \
    fi;

# Rename the original php_pollfd_for() implementation so that we can link our own version.
RUN /root/replace.sh 's/static inline int php_pollfd_for\(/int php_pollfd_for(php_socket_t fd, int events, struct timeval *timeouttv); static inline int __real_php_pollfd_for(/g' /root/php-src/main/php_network.h
RUN /root/replace.sh 's/static int php_cli_server_poller_poll/extern int wasm_select(int, fd_set * __restrict, fd_set * __restrict, fd_set * __restrict, struct timeval * __restrict); static int php_cli_server_poller_poll/g' /root/php-src/sapi/cli/php_cli_server.c

# Provide a custom implementation of the php_select() function.
RUN /root/replace.sh 's/return php_select\(/return wasm_select(/g' /root/php-src/sapi/cli/php_cli_server.c

# Provide a custom implementation of the php_exec() function that handles spawning
# the process inside exec(), passthru(), system(), etc.
# We effectively remove the php_exec() implementation from the build by renaming it
# to an unused identifier "php_exec_old", and then we mark php_exec as extern.
RUN /root/replace.sh 's/PHPAPI int php_exec(.+)$/PHPAPI extern int php_exec\1; int php_exec_old\1/g' /root/php-src/ext/standard/exec.c

# Provide a custom implementation of the VCWD_POPEN() function that handles spawning
# the process inside PHP_FUNCTION(popen).
RUN /root/replace.sh 's/VCWD_POPEN\(/wasm_popen(/g' /root/php-src/ext/standard/file.c
RUN /root/replace.sh 's/PHP_FUNCTION\(popen\)/extern FILE *wasm_popen(const char *cmd, const char *mode);PHP_FUNCTION(popen)/g' /root/php-src/ext/standard/file.c

# Provide a custom implementation of the shutdown() function.
RUN perl -pi.bak -e $'s/(\s+)shutdown\(/$1 wasm_shutdown(/g' /root/php-src/sapi/cli/php_cli_server.c
RUN perl -pi.bak -e $'s/(\s+)closesocket\(/$1 wasm_close(/g' /root/php-src/sapi/cli/php_cli_server.c
RUN echo 'extern int wasm_shutdown(int fd, int how);' >> /root/php-src/main/php_config.h;
RUN echo 'extern int wasm_close(int fd);' >> /root/php-src/main/php_config.h;

# Don't ship PHP_FUNCTION(proc_open) with the PHP build
# so that we can ship a patched version with php_wasm.c
RUN echo '' > /root/php-src/ext/standard/proc_open.h;
RUN echo '' > /root/php-src/ext/standard/proc_open.c; 

RUN source /root/emsdk/emsdk_env.sh && \
    # We're compiling PHP as emscripten's side module...
    EMCC_FLAGS=" -sSIDE_MODULE -Dsetsockopt=wasm_setsockopt -Dphp_exec=wasm_php_exec " \
    # ...which means we must skip all the libraries - they will be provided in the final linking step.
    EMCC_SKIP="-lz -ledit -ldl -lncurses -lzip -lpng16 -lssl -lcrypto -lxml2 -lc -lm -lsqlite3 /root/lib/lib/libxml2.a /root/lib/lib/libsqlite3.so /root/lib/lib/libsqlite3.a /root/lib/lib/libpng16.so" \
    emmake make -j8

RUN cp -v /root/php-src/.libs/libphp*.la /root/lib/libphp.la
RUN cp -v /root/php-src/.libs/libphp*.a /root/lib/libphp.a

COPY ./build-assets/php_wasm.c /root/
COPY ./build-assets/proc_open* /root/

RUN if [[ "${PHP_VERSION:0:1}" -le "7" && "${PHP_VERSION:2:1}" -le "3" ]]; then \
         cp /root/proc_open7.0.c /root/proc_open.c; \
         cp /root/proc_open7.0.h /root/proc_open.h; \
    else \
         cp /root/proc_open7.4.c /root/proc_open.c; \
         cp /root/proc_open7.4.h /root/proc_open.h; \
    fi


ARG WITH_SOURCEMAPS
RUN set -euxo pipefail; \
	if [ "$EMSCRIPTEN_ENVIRONMENT" = "node" ]; then \
        # Add nodefs when building for node.js
        echo -n ' -lnodefs.js ' >> /root/.emcc-php-wasm-flags; \
        # Preserve symbol names in node.js build – the bundle size doesn't matter as much
        # as on the web, and this makes debugging **much** easier.
    fi; \
	if [ "${WITH_SOURCEMAPS}" = "yes" ]; then \
		echo -n ' -g3 -gsource-map' >> /root/.emcc-php-wasm-flags; \
	else \
		echo -n ' -g2 ' >> /root/.emcc-php-wasm-flags; \
	fi;

# PHP < 8.0 errors out with "null function or function signature mismatch"
# unless EMULATE_FUNCTION_POINTER_CASTS is enabled. The error originates in
# the rc_dtor_func which traces back to calling the zend_list_free function.
# The signatures are the same on the face value, but the wasm runtime is not
# happy somehow. This can probably be patched in PHP, but for now we just
# enable the flag and pay the price of the additional overhead.
# https://emscripten.org/docs/porting/guidelines/function_pointer_issues.html
RUN if [ "${PHP_VERSION:0:1}" -lt "8" ]; then \
        echo -n ' -s EMULATE_FUNCTION_POINTER_CASTS=1' >> /root/.emcc-php-wasm-flags; \
    fi

# Add ws networking proxy support if needed
RUN if [ "$WITH_WS_NETWORKING_PROXY" = "yes" ]; \
    then \
<<<<<<< HEAD
        echo -n ' -lwebsocket.js -s ASYNCIFY=1 -s ASYNCIFY_IGNORE_INDIRECT=1 ' >> /root/.emcc-php-wasm-flags; \
        # Emscripten supports yielding from sync functions to JavaScript event loop, but all
        # the synchronous functions doing that must be explicitly listed here. This is an
        # exhaustive list that was created by compiling PHP with ASYNCIFY, running code that
        # uses networking, observing the error, and listing the missing functions.
        #
        # If you a get an error similar to the one below, you need to add all the function on
        # the stack to the "ASYNCIFY_ONLY" list below (in this case, it's php_mysqlnd_net_open_tcp_or_unix_pub):
        #
        # RuntimeError: unreachable
        # at php_mysqlnd_net_open_tcp_or_unix_pub (<anonymous>:wasm-function[9341]:0x5e42b8)
        # at byn$fpcast-emu$php_mysqlnd_net_open_tcp_or_unix_pub (<anonymous>:wasm-function[17222]:0x7795e9)
        # at php_mysqlnd_net_connect_ex_pub (<anonymous>:wasm-function[9338]:0x5e3f02)
        #
        # Node cuts the trace short by default so use the --stack-trace-limit=50 CLI flag
        # to get the entire stack.
        #
        # -------
        #
        # Related: Any errors like Fatal error: Cannot redeclare function ...
        # are caused by dispatching a PHP request while an execution is paused
        # due to an async call – it means the same PHP files are loaded before
        # the previous request, where they're already loaded, is concluded.
        export ASYNCIFY_IMPORTS=$'["_dlopen_js",\n\
=======
        echo -n ' -lwebsocket.js ' >> /root/.emcc-php-wasm-flags; \
    fi

# Always enable Asyncify since `post_message_to_js()` supports asynchronous handlers:
RUN echo -n ' -s ASYNCIFY=1 -s ASYNCIFY_IGNORE_INDIRECT=1 ' >> /root/.emcc-php-wasm-flags; \
    # Emscripten supports yielding from sync functions to JavaScript event loop, but all
    # the synchronous functions doing that must be explicitly listed here. This is an
    # exhaustive list that was created by compiling PHP with ASYNCIFY, running code that
    # uses networking, observing the error, and listing the missing functions.
    #
    # If you a get an error similar to the one below, you need to add all the function on
    # the stack to the "ASYNCIFY_ONLY" list below (in this case, it's php_mysqlnd_net_open_tcp_or_unix_pub):
    # 
    # RuntimeError: unreachable
    # at php_mysqlnd_net_open_tcp_or_unix_pub (<anonymous>:wasm-function[9341]:0x5e42b8)
    # at byn$fpcast-emu$php_mysqlnd_net_open_tcp_or_unix_pub (<anonymous>:wasm-function[17222]:0x7795e9)
    # at php_mysqlnd_net_connect_ex_pub (<anonymous>:wasm-function[9338]:0x5e3f02)
    #
    # Node cuts the trace short by default so use the --stack-trace-limit=50 CLI flag
    # to get the entire stack.
    #
    # -------
    # 
    # Related: Any errors like Fatal error: Cannot redeclare function ...
    # are caused by dispatching a PHP request while an execution is paused 
    # due to an async call – it means the same PHP files are loaded before
    # the previous request, where they're already loaded, is concluded.
    export ASYNCIFY_IMPORTS=$'["_dlopen_js",\n\
>>>>>>> 6e2a5bdb
"invoke_i",\n\
"invoke_ii",\n\
"invoke_iii",\n\
"invoke_iiii",\n\
"invoke_iiiii",\n\
"invoke_iiiiii",\n\
"invoke_iiiiiii",\n\
"invoke_iiiiiiii",\n\
"invoke_iiiiiiiiii",\n\
"invoke_v",\n\
"invoke_vi",\n\
"invoke_vii",\n\
"invoke_viidii",\n\
"invoke_viii",\n\
"invoke_viiii",\n\
"invoke_viiiii",\n\
"invoke_viiiiii",\n\
"invoke_viiiiiii",\n\
"invoke_viiiiiiiii",\n\
"js_open_process",\n\
"js_popen_to_file",\n\
"wasm_poll_socket",\n\
"js_module_onMessage",\n\
"wasm_shutdown"]'; \
    echo -n " -s ASYNCIFY_IMPORTS=$ASYNCIFY_IMPORTS " | tr -d "\n" >> /root/.emcc-php-wasm-flags; \
    export ASYNCIFY_ONLY_UNPREFIXED=$'"dynCall_dd",\
"dynCall_i",\
"dynCall_ii",\
"dynCall_iidiiii",\
"dynCall_iii",\
"dynCall_iiid",\
"dynCall_iiii",\
"dynCall_iiiii",\
"dynCall_iiiiii",\
"dynCall_iiiiiii",\
"dynCall_iiiiiiii",\
"dynCall_iiiiiiiii",\
"dynCall_iiiiiiiiii",\
"dynCall_iiij",\
"dynCall_iiiji",\
"dynCall_ji",\
"dynCall_jii",\
"dynCall_jiiiji",\
"dynCall_jiij",\
"dynCall_jiiji",\
"dynCall_jiji",\
"dynCall_jj",\
"dynCall_v",\
"dynCall_vi",\
"dynCall_vii",\
"dynCall_viidii",\
"dynCall_viii",\
"dynCall_viiii",\
"dynCall_viiiii",\
"dynCall_viiiiiii",\
"dynCall_viiiiiiii",'; \
    export ASYNCIFY_ONLY=$'"__fwritex",\
"zif_sleep",\
"zif_stream_get_contents",\
"php_stdiop_read",\
"fwrite",\
"zif_fwrite",\
"php_stdiop_write",\
"zif_array_filter",\
"zend_call_known_instance_method_with_2_params",\
"zend_fetch_dimension_address_read_R",\
"_zval_dtor_func_for_ptr",\
"ZEND_ASSIGN_DIM_SPEC_CV_CONST_HANDLER",\
"zend_fetch_dimension_address_read",\
"php_if_fopen",\
"zend_std_has_dimension",\
"zend_isset_isempty_dim_prop_obj_handler_SPEC_CV_CONST",\
"zend_assign_to_object",\
"ZEND_ASSIGN_OBJ_SPEC_CV_CONST_HANDLER",\
"zend_std_call_user_call",\
"zend_objects_store_del_ref_by_handle_ex",\
"zend_objects_store_del_ref",\
"_zval_dtor_func",\
"_zval_ptr_dtor",\
"zend_hash_del_key_or_index",\
"zend_delete_variable",\
"ZEND_UNSET_VAR_SPEC_CV_UNUSED_HANDLER",\
"zend_std_unset_dimension",\
"ZEND_UNSET_DIM_SPEC_CV_CONST_HANDLER",\
"zend_std_read_dimension",\
"zend_fetch_dimension_address_read_R_slow",\
"ZEND_FETCH_DIM_R_SPEC_CV_CONST_HANDLER",\
"zend_call_method",\
"zend_assign_to_object_dim",\
"ZEND_ASSIGN_DIM_SPEC_CV_CONST_OP_DATA_CONST_HANDLER",\
"zend_std_write_dimension",\
"zend_isset_dim_slow",\
"ZEND_ISSET_ISEMPTY_DIM_OBJ_SPEC_CV_CONST_HANDLER",\
"zend_std_write_property",\
"ZEND_ASSIGN_OBJ_SPEC_CV_CONST_OP_DATA_CONST_HANDLER",\
"zend_objects_store_del",\
"ZEND_UNSET_CV_SPEC_CV_UNUSED_HANDLER",\
"ZEND_DO_FCALL_BY_NAME_SPEC_HANDLER",\
"ZEND_DO_FCALL_BY_NAME_SPEC_OBSERVER_HANDLER",\
"ZEND_DO_FCALL_BY_NAME_SPEC_RETVAL_UNUSED_HANDLER",\
"ZEND_DO_FCALL_BY_NAME_SPEC_RETVAL_USED_HANDLER",\
"ZEND_DO_FCALL_SPEC_CONST_HANDLER",\
"ZEND_DO_FCALL_SPEC_HANDLER",\
"ZEND_DO_FCALL_SPEC_OBSERVER_HANDLER",\
"ZEND_DO_FCALL_SPEC_RETVAL_UNUSED_HANDLER",\
"ZEND_DO_FCALL_SPEC_RETVAL_USED_HANDLER",\
"ZEND_DO_ICALL_SPEC_HANDLER",\
"ZEND_DO_ICALL_SPEC_RETVAL_UNUSED_HANDLER",\
"ZEND_DO_ICALL_SPEC_RETVAL_USED_HANDLER",\
"ZEND_DO_UCALL_SPEC_OBSERVER_HANDLER",\
"ZEND_FETCH_OBJ_FUNC_ARG_SPEC_CV_CONST_HANDLER",\
"ZEND_FETCH_OBJ_R_SPEC_CV_CONST_HANDLER",\
"ZEND_FETCH_OBJ_R_SPEC_TMPVAR_CONST_HANDLER",\
"ZEND_ISSET_ISEMPTY_PROP_OBJ_SPEC_CV_CONST_HANDLER",\
"ZEND_ISSET_ISEMPTY_PROP_OBJ_SPEC_CV_HANDLER",\
"ZEND_ISSET_ISEMPTY_PROP_OBJ_SPEC_CV_TMPVAR_HANDLER",\
"ZEND_ISSET_ISEMPTY_PROP_OBJ_SPEC_TMPVAR_CONST_HANDLER",\
"ZEND_ISSET_ISEMPTY_PROP_OBJ_SPEC_TMPVAR_HANDLER",\
"cli",\
"wasm_sleep",\
"wasm_php_exec",\
"wasm_sapi_handle_request",\
"_call_user_function_ex",\
"_call_user_function_impl",\
"_mysqlnd_run_command",\
"_php_stream_copy_to_mem",\
"_php_stream_eof",\
"_php_stream_fill_read_buffer",\
"_php_stream_free",\
"_php_stream_get_line",\
"_php_stream_open_wrapper_ex",\
"_php_stream_read",\
"_php_stream_set_option",\
"_php_stream_write",\
"_php_stream_xport_create",\
"do_cli",\
"do_cli_server",\
"execute_ex",\
"list_entry_destructor",\
"main",\
"mysql_handle_begin",\
"mysql_handle_closer",\
"mysql_handle_commit",\
"mysql_handle_doer",\
"mysql_handle_preparer",\
"mysql_handle_quoter",\
"mysql_handle_rollback",\
"mysql_stmt_execute",\
"mysqli_commit_or_rollback_libmysql",\
"mysqli_common_connect",\
"mysqlnd_com_handshake_run",\
"mysqlnd_com_init_db_run",\
"mysqlnd_com_stmt_execute_run",\
"mysqlnd_com_stmt_prepare_run",\
"mysqlnd_connect",\
"mysqlnd_connection_connect",\
"mysqlnd_mysqlnd_command_handshake_pub",\
"mysqlnd_mysqlnd_command_init_db_pub",\
"mysqlnd_mysqlnd_command_reap_result_pub",\
"mysqlnd_mysqlnd_conn_connect_pub",\
"mysqlnd_mysqlnd_conn_data_connect_handshake_pub",\
"mysqlnd_mysqlnd_conn_data_connect_pub",\
"mysqlnd_mysqlnd_conn_data_next_result_pub",\
"mysqlnd_mysqlnd_conn_data_query_pub",\
"mysqlnd_mysqlnd_conn_data_reap_query_pub",\
"mysqlnd_mysqlnd_conn_data_select_db_pub",\
"mysqlnd_mysqlnd_conn_data_set_charset_pub",\
"mysqlnd_mysqlnd_conn_data_store_result_pub",\
"mysqlnd_mysqlnd_conn_data_tx_commit_or_rollback_pub",\
"mysqlnd_mysqlnd_pfc_receive_pub",\
"mysqlnd_mysqlnd_pfc_send_pub",\
"mysqlnd_mysqlnd_protocol_send_command_handle_OK_pub",\
"mysqlnd_mysqlnd_protocol_send_command_handle_response_pub",\
"mysqlnd_mysqlnd_protocol_send_command_pub",\
"mysqlnd_mysqlnd_res_store_result_fetch_data_pub",\
"mysqlnd_mysqlnd_res_store_result_pub",\
"mysqlnd_mysqlnd_stmt_execute_pub",\
"mysqlnd_mysqlnd_stmt_prepare_pub",\
"mysqlnd_mysqlnd_stmt_send_execute_pub",\
"mysqlnd_mysqlnd_vio_connect_pub",\
"mysqlnd_mysqlnd_vio_network_read_pub",\
"mysqlnd_mysqlnd_vio_network_write_pub",\
"mysqlnd_mysqlnd_vio_open_tcp_or_unix_pub",\
"mysqlnd_query_read_result_set_header",\
"mysqlnd_read_body_name",\
"mysqlnd_read_buffer",\
"mysqlnd_read_buffer_is_empty",\
"mysqlnd_read_header",\
"mysqlnd_read_header_name",\
"mysqlnd_read_packet_header_and_body",\
"mysqlnd_run_authentication",\
"mysqlnd_stmt_execute",\
"mysqlnd_stmt_execute_parse_response",\
"pdo_mysql_handle_factory",\
"pdo_mysql_stmt_col_meta",\
"pdo_mysql_stmt_describe",\
"pdo_mysql_stmt_execute",\
"pdo_mysql_stmt_execute_prepared",\
"pdo_mysql_stmt_fetch",\
"pdo_mysql_stmt_get_col",\
"phar_file_get_contents",\
"phar_fopen",\
"php_call_shutdown_functions",\
"php_cli_server_do_event_for_each_fd_callback",\
"php_cli_server_poller_poll",\
"php_cli_server_recv_event_read_request",\
"php_exec",\
"php_execute_script",\
"php_fsockopen_stream",\
"php_getimagesize_from_any",\
"php_mysqlnd_auth_response_read",\
"php_mysqlnd_cmd_write",\
"php_mysqlnd_conn_connect_pub",\
"php_mysqlnd_conn_data_connect_handshake_pub",\
"php_mysqlnd_conn_data_connect_pub",\
"php_mysqlnd_conn_data_next_result_pub",\
"php_mysqlnd_conn_data_query_pub",\
"php_mysqlnd_conn_data_reap_query_pub",\
"php_mysqlnd_conn_data_select_db_pub",\
"php_mysqlnd_conn_data_set_charset_pub",\
"php_mysqlnd_conn_data_simple_command_pub",\
"php_mysqlnd_conn_data_simple_command_send_request_pub",\
"php_mysqlnd_conn_data_store_result_pub",\
"php_mysqlnd_conn_data_tx_commit_or_rollback_pub",\
"php_mysqlnd_eof_read",\
"php_mysqlnd_greet_read",\
"php_mysqlnd_net_connect_ex_pub",\
"php_mysqlnd_net_network_read_ex_pub",\
"php_mysqlnd_net_network_write_ex_pub",\
"php_mysqlnd_net_open_tcp_or_unix_pub",\
"php_mysqlnd_net_receive_ex_pub",\
"php_mysqlnd_net_send_ex_pub",\
"php_mysqlnd_ok_read",\
"php_mysqlnd_prepare_read",\
"php_mysqlnd_res_meta_read_metadata_pub",\
"php_mysqlnd_res_read_result_metadata_pub",\
"php_mysqlnd_res_store_result_fetch_data_pub",\
"php_mysqlnd_res_store_result_pub",\
"php_mysqlnd_rowp_read",\
"php_mysqlnd_rset_field_read",\
"php_mysqlnd_rset_header_read",\
"php_mysqlnd_stmt_execute_pub",\
"php_mysqlnd_stmt_prepare_pub",\
"php_network_accept_incoming",\
"php_network_connect_socket",\
"php_network_connect_socket_to_host",\
"php_openssl_enable_crypto",\
"php_openssl_sockop_close",\
"php_openssl_sockop_io",\
"php_openssl_sockop_read",\
"php_openssl_sockop_set_option",\
"php_openssl_sockop_write",\
"php_pollfd_for",\
"php_replace_in_subject_func",\
"php_request_shutdown",\
"php_sock_stream_wait_for_data",\
"php_sockop_read",\
"php_sockop_read_close",\
"php_sockop_set_option",\
"php_sockop_write",\
"php_stream_read_to_str",\
"php_stream_url_wrap_http",\
"php_stream_url_wrap_http_ex",\
"php_stream_xport_crypto_enable",\
"php_tcp_sockop_set_option",\
"preg_replace_func_impl",\
"readline_shell_run",\
"reflection_method_invoke",\
"run_cli",\
"run_php",\
"user_shutdown_function_call",\
"shutdown_executor",\
"shutdown_destructors",\
"stream_resource_regular_dtor",\
"wasm_select",\
"zend_call_function",\
"zend_call_known_function",\
"zend_close_rsrc_list",\
"zend_deactivate",\
"zend_destroy_rsrc_list",\
"zend_do_fcall_common_helper_SPEC",\
"zend_eval_string_ex",\
"zend_eval_string",\
"zend_eval_stringl",\
"zend_execute",\
"zend_execute_scripts",\
"zend_error",\
"zend_error_va_list",\
"zend_hash_apply",\
"zend_hash_graceful_reverse_destroy",\
"zend_internal_type_error",\
"zend_objects_destroy_object",\
"zend_objects_store_call_destructors",\
"zend_parse_parameters",\
"zend_parse_va_args",\
"zend_std_call_getter",\
"zend_std_has_property",\
"zend_std_read_property",\
"zif_array_map",\
"zif_array_reduce",\
"zif_call_user_func",\
"zif_call_user_func_array",\
"zif_fclose",\
"zif_feof",\
"zif_file_get_contents",\
"zif_post_message_to_js",\
"zif_fopen",\
"zif_fread",\
"zif_fsockopen",\
"zif_getimagesize",\
"zif_mysqli_begin_transaction",\
"zif_mysqli_connect",\
"zif_mysqli_data_seek",\
"zif_mysqli_errno",\
"zif_mysqli_error",\
"zif_mysqli_fetch_fields",\
"zif_mysqli_fetch_object",\
"zif_mysqli_fetch_row",\
"zif_mysqli_get_charset",\
"zif_mysqli_multi_query",\
"zif_mysqli_next_result",\
"zif_mysqli_prepare",\
"zif_mysqli_query",\
"zif_mysqli_real_connect",\
"zif_mysqli_reap_async_query",\
"zif_mysqli_select_db",\
"zif_mysqli_set_charset",\
"zif_mysqli_stmt_execute",\
"zif_mysqli_stmt_fetch",\
"zif_preg_replace_callback",\
"zif_popen",\
"php_exec_ex",\
"wasm_popen",\
"zif_wasm_popen",\
"zif_system",\
"zif_exec",\
"zif_passthru",\
"zif_shell_exec",\
"zif_proc_open",\
"zif_stream_socket_client",\
"zim_PDOStatement_execute",\
"zim_PDO___construct",\
"zim_PDO_beginTransaction",\
"zim_PDO_commit",\
"zim_PDO_commitTransaction",\
"zim_PDO_dbh_constructor",\
"zim_PDO_exec",\
"zim_PDO_query",\
"zim_PDO_rollBack",\
"zim_ReflectionMethod_invoke",\
"zim_ReflectionMethod_invokeArgs",\
"zim_ReflectionClass_newInstanceArgs",\
"zim_reflection_class_newInstanceArgs",\
"zim_reflection_method_invoke",\
"zim_reflection_method_invokeArgs"'; \
    # If pointer casts are enabled, we need to asyncify both the prefixed and unprefixed names
    if [ "${PHP_VERSION:0:1}" -lt "8" ]; then \
        export ASYNCIFY_ONLY="$ASYNCIFY_ONLY,"$(echo "$ASYNCIFY_ONLY" | sed -E $'s/"([a-zA-Z])/"byn$fpcast-emu$\\1/g'); \
    fi; \
    echo -n ' -s ASYNCIFY_ONLY=['$ASYNCIFY_ONLY_UNPREFIXED$ASYNCIFY_ONLY'] '| tr -d "\n" >> /root/.emcc-php-wasm-flags;

# Build the final .wasm file
RUN mkdir /root/output
COPY ./build-assets/phpwasm-emscripten-library.js /root/phpwasm-emscripten-library.js
ARG WITH_SOURCEMAPS
RUN set -euxo pipefail; \
	mkdir -p /build/output; \
	source /root/emsdk/emsdk_env.sh; \
    export EXPORTED_FUNCTIONS=$'["_exit", \n\
"_php_wasm_init", \n\
"_phpwasm_destroy_uploaded_files_hash", \n\
"_phpwasm_init_uploaded_files_hash", \n\
"_phpwasm_register_uploaded_file", \n\
"_emscripten_sleep", \n\
"_wasm_sleep", \n\
"_wasm_set_phpini_path", \n\
"_wasm_set_phpini_entries", \n\
"_wasm_add_SERVER_entry", \n\
"_wasm_add_uploaded_file", \n\
"_wasm_sapi_handle_request", \n\
"_wasm_set_content_length", \n\
"_wasm_set_content_type", \n\
"_wasm_set_cookies", \n\
"_wasm_set_path_translated", \n\
"_wasm_set_php_code", \n\
"_wasm_set_query_string", \n\
"_wasm_set_request_body", \n\
"_wasm_set_request_host", \n\
"_wasm_set_request_method", \n\
"_wasm_set_request_port", \n\
"_wasm_set_request_uri", \n\
"_wasm_set_skip_shebang" '"$(cat /root/.EXPORTED_FUNCTIONS)"']'; \
	export OPTIMIZATION_FLAGS="-O3"; \
	if [ "${WITH_SOURCEMAPS}" = "yes" ]; then \
		export OPTIMIZATION_FLAGS="-O0"; \
	fi; \
    emcc $OPTIMIZATION_FLAGS \
    --js-library /root/phpwasm-emscripten-library.js \
    -I .  \
    -I ext   \
    -I ext/json   \
    -I Zend  \
    -I main  \
    -I TSRM/ \
    -I /root/lib/include \
    -L/root/lib -L/root/lib/lib/ \
    $(cat /root/.emcc-php-wasm-flags) \
    -o /build/output/php.js \
    -s EXPORTED_FUNCTIONS="$EXPORTED_FUNCTIONS" \
    -s EXTRA_EXPORTED_RUNTIME_METHODS='["ccall", "UTF8ToString", "lengthBytesUTF8", "FS", "PROXYFS"]' \
    -s INITIAL_MEMORY=1024MB \
    -s ALLOW_MEMORY_GROWTH=1         \
    -s ASSERTIONS=0                  \
    -s ERROR_ON_UNDEFINED_SYMBOLS=0  \
    -s NODEJS_CATCH_EXIT=0           \
	-s NODEJS_CATCH_REJECTION=0      \
    -s INVOKE_RUN=0                  \
    -s EXIT_RUNTIME=1                \
        /root/lib/libphp.a \
        /root/proc_open.c \
        /root/php_wasm.c \
        $(cat /root/.emcc-php-wasm-sources) \
    -s ENVIRONMENT=$EMSCRIPTEN_ENVIRONMENT \
    -s FORCE_FILESYSTEM=1 \
    -s EXPORT_NAME="'PHPLoader'"
    # Emscripten complains it can't find some Asyncify functions
    # listed in ASYNCIFY_IMPORTS. The culprit is those functions
    # are actually used and delisting them breaks php_pollfd_for().
    # Sooo... just ignore Emscripten's warnings.

RUN ls /root/output/
# # At the moment terminfo is baked into the repository in
# # src/php-cli/terminfo, but if we ever need to update it, we can
# # use the terminfo database produced by the ncurses make script:
# RUN if [ "$EMSCRIPTEN_ENVIRONMENT" = "node" ]; then \
#         mkdir -p /root/output/terminfo/x && \
#         cp -v /root/lib/share/terminfo/x/xterm* /root/output/terminfo/x/; \
#     fi

# Postprocess the build php.js module:
COPY ./build-assets/esm-prefix.js /root/esm-prefix.js
COPY ./build-assets/esm-suffix.js /root/esm-suffix.js
RUN set -euxo pipefail; \
	cp -rfv /build/output/* /root/output/; \
    # Figure out the target file names and URLs
        # The .js and .wasm filenames should reflect the build configuration, e.g.:
        # * `php-7.4.node.js` and `php-7.4.node.wasm`
        # * `php-8.0.js` and `php-8.0.wasm`
        # In addition, the `.wasm` file URL should have a "cache busting" query string on the
        # web, so that web browsers will reload it when the file contents change.
    # Precompute export variables:
        export FILE_SIZE=$(stat -c%s "/root/output/php.wasm") && \
        export PHP_VERSION_ESCAPED="${PHP_VERSION//./_}" && \
        export FILENAME_PREFIX="php_${PHP_VERSION_ESCAPED:0:3}"; \
        export EXT_PREFIX=""; \
        export JS_FILENAME="${FILENAME_PREFIX}${EXT_PREFIX}.js"; \
        export WASM_FILENAME="${FILENAME_PREFIX}${EXT_PREFIX}.wasm"; \
    # Make the php.wasm URL configurable via the dependencyFilename loader argument:
        /root/replace.sh $'s/["\']php\.wasm[\'"]/dependencyFilename/g' /root/output/php.js && \
    # Patch a "property undefined" error
        # Emscripten produces an if that checks a stream.stream_ops.poll property. However,
        # stream.stream_ops is sometimes undefined and the check fails. Let's adjust it to
        # tolerate a null stream.stream_ops value.
        /root/replace.sh "s/if\s*\(stream\.stream_ops\.poll\)/if (stream.stream_ops?.poll)/g" /root/output/php.js && \
    # Make Emscripten websockets configurable
        # Emscripten makes the Websocket proxy connect to a fixed URL.
        # This assumes the traffic is always forwarded to the same target.
        # However, we want to support arbitrary targets, so we need to
        # replace the hardcoded websocket target URL with a dynamic callback.
        /root/replace.sh $'s/if\s*\(\s*["\']string["\']\s*===\s*typeof Module\[["\']websocket["\']\]\[["\']url["\']\]\s*\)/if("function"===typeof Module["websocket"]["url"]) {\nurl = Module["websocket"]["url"](...arguments);\n}else if ("string" === typeof Module["websocket"]["url"])/g' \
            /root/output/php.js && \
        # Enable custom WebSocket constructors to support socket options.
        /root/replace.sh "s/ws\s*=\s*new WebSocketConstructor/if (Module['websocket']['decorator']) {WebSocketConstructor = Module['websocket']['decorator'](WebSocketConstructor);}ws = new WebSocketConstructor/g" /root/output/php.js && \
        if [ "$WITH_WS_NETWORKING_PROXY" = "yes" ]; then \
            /root/replace.sh "s/sock\.server\s*=\s*new WebSocketServer/if (Module['websocket']['serverDecorator']) {WebSocketServer = Module['websocket']['serverDecorator'](WebSocketServer);}sock.server = new WebSocketServer/g" /root/output/php.js; \
        fi; \
    # Add MSG_PEEK flag support in recvfrom
        #
        # Emscripten ignores the flags argument to ___syscall_recvfrom.
        # However, PHP relies on passing the MSG_PEEK (== integer 2) flag when polling
        # the stream for data.
        # MSG_PEEK enables reading bytes without moving the stream pointer forward.
        # Without the patch below, PHP consumes the first byte from the top of the
        # response stream, typically "H" in "HTTP/1.1 200 OK", and then fails after
        # reading the remaining "TTP/1.1 200 OK" and not recognizing it as a valid
        # status line.
        # We need to patch the syscall to support the MSG_PEEK flag.
        if [ "$WITH_WS_NETWORKING_PROXY" = "yes" ]; then \
            /root/replace.sh 's/sock\.sock_ops\.recvmsg\(sock,\s*len\);/sock.sock_ops.recvmsg(sock, len, typeof flags !== "undefined" ? flags : 0);/g' /root/output/php.js && \
            /root/replace.sh 's/recvmsg\(sock,\s*length\)\s*{/recvmsg(sock, length, flags) {/g' /root/output/php.js && \
            /root/replace.sh 's/if\s*\(sock\.type\s*===\s*1\s*&&\s*bytesRead\s*<\s*queuedLength\)/if (flags&2) {bytesRead = 0;} if (sock.type === 1 && bytesRead < queuedLength)/g' /root/output/php.js; \
        fi ; \
    # Replace the hardcoded ENVIRONMENT variable with a dynamic computation
        #
        # The JavaScript code of the web loader and web worker loader is identical,
        # but Emscripten forces running different code paths by setting
        #
        # ENVIRONMENT_IS_WEB = true; ENVIRONMENT_IS_WORKER = false
        #
        # This project supports both environments and would have to maintain two
        # separate copies of the code. Instead, we use a dynamic computation of the
        # environment, based on the `RuntimeName` variable, which is an argument to the
        # wrapper function.
        /root/replace.sh $'s/ENVIRONMENT_IS_([A-Z]+)\s*=\s*(true|false)/ENVIRONMENT_IS_$1=RuntimeName==="$1"/g' /root/output/php.js && \
        /root/replace.sh 's/var ENV\s*=\s*\{\}/var ENV = PHPLoader.ENV || {}/g' /root/output/php.js && \
    # Turn the php.js file into an ES module
        # Manually turn the output into a esm module instead of relying on -s MODULARIZE=1.
        # which pollutes the global namespace and does not play well with import() mechanics.
        if [ "$EMSCRIPTEN_ENVIRONMENT" = "node" ]; then \
            echo "const dependencyFilename = __dirname + '/${PHP_VERSION_ESCAPED}/$WASM_FILENAME'; " >> /root/output/php-module.js; \
        else \
            echo "import dependencyFilename from './${PHP_VERSION_ESCAPED}/$WASM_FILENAME'; " >> /root/output/php-module.js; \
        fi; \
		echo " export { dependencyFilename }; " >> /root/output/php-module.js && \
        echo "export const dependenciesTotalSize = $FILE_SIZE; " >> /root/output/php-module.js && \
        cat /root/esm-prefix.js >> /root/output/php-module.js && \
        cat /root/output/php.js >> /root/output/php-module.js && \
        cat /root/esm-suffix.js >> /root/output/php-module.js && \
        \
        # Remove the old php.js file
        rm /root/output/php.js && \
        \
        # Rename the build files to their final names
        mv /root/output/php-module.js "/root/output/$JS_FILENAME"; \
        mkdir -p /root/output/${PHP_VERSION_ESCAPED}/; \
		mv /root/output/php.wasm "/root/output/${PHP_VERSION_ESCAPED}/$WASM_FILENAME"; \
		if [ "${WITH_SOURCEMAPS}" = "yes" ]; then \
			sed -i 's/..\/php-src/php-src/g' /root/output/php.wasm.map; \
			mv /root/output/php.wasm.map "/root/output/${PHP_VERSION_ESCAPED}/php.wasm.map"; \
			cp -r /root/php-src "/root/output/${PHP_VERSION_ESCAPED}/php-src"; \
			cp -r /root/emsdk/upstream/emscripten/system "/root/output/${PHP_VERSION_ESCAPED}/php-src/system"; \
		fi;<|MERGE_RESOLUTION|>--- conflicted
+++ resolved
@@ -98,33 +98,6 @@
     (EMCC_FLAGS="-fPIC" emmake make || true) && \
     EMCC_FLAGS="-fPIC" emmake make install
 
-<<<<<<< HEAD
-=======
-# Compile libzip
-FROM emscripten AS emscripten-libzip
-ARG PHP_VERSION
-COPY --from=emscripten-libz /root/lib /root/lib-libz
-RUN /root/copy-lib.sh lib-libz
-RUN     if [[ "${PHP_VERSION:0:1}" -le "7" && "${PHP_VERSION:2:1}" -le "3" ]]; then \
-            export LIBZIP_VERSION=1.2.0; \
-        else \
-            export LIBZIP_VERSION=1.9.2; \
-        fi && \
-        cd /root && \
-        curl -k https://libzip.org/download/libzip-$LIBZIP_VERSION.tar.gz -o libzip-$LIBZIP_VERSION.tar.gz && \
-        tar -xzf libzip-$LIBZIP_VERSION.tar.gz && \
-        mv libzip-$LIBZIP_VERSION libzip;
-RUN mkdir -p libzip/build
-RUN cd libzip/build && \
-        source /root/emsdk/emsdk_env.sh && \
-        emcmake cmake \
-            -DCMAKE_INSTALL_PREFIX=/root/lib \
-            -DZLIB_LIBRARY=/root/lib/lib/libz.a \
-            -DZLIB_INCLUDE_DIR=/root/lib/include \
-            ..
-RUN cd libzip/build && source /root/emsdk/emsdk_env.sh && EMCC_SKIP="-lz" EMCC_FLAGS=" -sSIDE_MODULE " emmake make
-RUN cd libzip/build && source /root/emsdk/emsdk_env.sh && EMCC_SKIP="-lz" EMCC_FLAGS=" -sSIDE_MODULE " emmake make install
-
 # Compile libiconv
 FROM emscripten AS emscripten-iconv
 RUN set -euxo pipefail; \
@@ -146,7 +119,6 @@
 	EMCC_FLAGS="-fPIC" emmake make; \
 	emmake make install;
 
->>>>>>> 6e2a5bdb
 # Compile ncurses
 FROM emscripten AS emscripten-ncurses
 COPY ./build-assets/ncurses.patch /root/
@@ -310,27 +282,6 @@
 RUN cd libzip/build && source /root/emsdk/emsdk_env.sh && EMCC_SKIP="-lz" EMCC_FLAGS=" -sSIDE_MODULE " emmake make
 RUN cd libzip/build && source /root/emsdk/emsdk_env.sh && EMCC_SKIP="-lz" EMCC_FLAGS=" -sSIDE_MODULE " emmake make install
 
-# Compile libiconv
-FROM emscripten AS emscripten-iconv
-RUN set -euxo pipefail; \
-	wget https://ftp.gnu.org/pub/gnu/libiconv/libiconv-1.17.tar.gz; \
-	tar -xvf libiconv-1.17.tar.gz; \
-	rm libiconv-1.17.tar.gz;
-WORKDIR /root/libiconv-1.17
-RUN set -euxo pipefail; \
-	source /root/emsdk/emsdk_env.sh; \
-	CPPFLAGS="-I/root/lib/include " \
-	LDFLAGS="-L/root/lib/lib " \
-	emconfigure ./configure \
-		PKG_CONFIG_PATH=$PKG_CONFIG_PATH \
-		--build i386-pc-linux-gnu \
-		--target wasm32-unknown-emscripten \
-		--prefix=/root/lib/ \
-		--enable-shared=no \
-		--enable-static=yes; \
-	EMCC_FLAGS="-fPIC" emmake make; \
-	emmake make install;
-
 # Clone PHP
 FROM emscripten AS emscripten-php-src
 ARG PHP_VERSION
@@ -361,10 +312,7 @@
 ARG WITH_MYSQL
 ARG WITH_OPENSSL
 ARG WITH_ICONV
-<<<<<<< HEAD
 ARG WITH_SOURCEMAPS
-=======
->>>>>>> 6e2a5bdb
 ARG WITH_WS_NETWORKING_PROXY
 
 # The platform to build for: web or node
@@ -475,11 +423,7 @@
         echo -n ' -lssl -lcrypto ' >> /root/.emcc-php-wasm-flags; \
     fi;
 
-<<<<<<< HEAD
-# Add openssl if needed
-=======
 # Add iconv if needed
->>>>>>> 6e2a5bdb
 COPY --from=emscripten-iconv /root/lib /root/lib-iconv
 RUN if [ "$WITH_ICONV" = "yes" ]; \
     then \
@@ -570,14 +514,10 @@
 # @TODO: Identify the root cause behind these errors and fix them properly
 RUN echo '#define ZEND_MM_ERROR 0' >> /root/php-src/main/php_config.h;
 
-<<<<<<< HEAD
 # With HAVE_UNISTD_H=1 PHP complains about the missing getdtablesize() function
-=======
-# With HAVE_UNISTD_H=1 PHP complains about the missing getdtablesize() function 
 RUN /root/replace.sh 's/define php_sleep sleep/define php_sleep wasm_sleep/g' /root/php-src/main/php.h
-RUN echo 'extern unsigned int wasm_sleep(unsigned int time);' >> /root/php-src/main/php.h; 
-
->>>>>>> 6e2a5bdb
+RUN echo 'extern unsigned int wasm_sleep(unsigned int time);' >> /root/php-src/main/php.h;
+
 RUN /root/replace.sh 's/define HAVE_UNISTD_H 1/define HAVE_UNISTD_H 0/g' /root/php-src/main/php_config.h
 
 # PHP <= 7.3 is not very good at detecting the presence of the POSIX readdir_r function
@@ -613,7 +553,7 @@
 # Don't ship PHP_FUNCTION(proc_open) with the PHP build
 # so that we can ship a patched version with php_wasm.c
 RUN echo '' > /root/php-src/ext/standard/proc_open.h;
-RUN echo '' > /root/php-src/ext/standard/proc_open.c; 
+RUN echo '' > /root/php-src/ext/standard/proc_open.c;
 
 RUN source /root/emsdk/emsdk_env.sh && \
     # We're compiling PHP as emscripten's side module...
@@ -665,32 +605,6 @@
 # Add ws networking proxy support if needed
 RUN if [ "$WITH_WS_NETWORKING_PROXY" = "yes" ]; \
     then \
-<<<<<<< HEAD
-        echo -n ' -lwebsocket.js -s ASYNCIFY=1 -s ASYNCIFY_IGNORE_INDIRECT=1 ' >> /root/.emcc-php-wasm-flags; \
-        # Emscripten supports yielding from sync functions to JavaScript event loop, but all
-        # the synchronous functions doing that must be explicitly listed here. This is an
-        # exhaustive list that was created by compiling PHP with ASYNCIFY, running code that
-        # uses networking, observing the error, and listing the missing functions.
-        #
-        # If you a get an error similar to the one below, you need to add all the function on
-        # the stack to the "ASYNCIFY_ONLY" list below (in this case, it's php_mysqlnd_net_open_tcp_or_unix_pub):
-        #
-        # RuntimeError: unreachable
-        # at php_mysqlnd_net_open_tcp_or_unix_pub (<anonymous>:wasm-function[9341]:0x5e42b8)
-        # at byn$fpcast-emu$php_mysqlnd_net_open_tcp_or_unix_pub (<anonymous>:wasm-function[17222]:0x7795e9)
-        # at php_mysqlnd_net_connect_ex_pub (<anonymous>:wasm-function[9338]:0x5e3f02)
-        #
-        # Node cuts the trace short by default so use the --stack-trace-limit=50 CLI flag
-        # to get the entire stack.
-        #
-        # -------
-        #
-        # Related: Any errors like Fatal error: Cannot redeclare function ...
-        # are caused by dispatching a PHP request while an execution is paused
-        # due to an async call – it means the same PHP files are loaded before
-        # the previous request, where they're already loaded, is concluded.
-        export ASYNCIFY_IMPORTS=$'["_dlopen_js",\n\
-=======
         echo -n ' -lwebsocket.js ' >> /root/.emcc-php-wasm-flags; \
     fi
 
@@ -703,7 +617,7 @@
     #
     # If you a get an error similar to the one below, you need to add all the function on
     # the stack to the "ASYNCIFY_ONLY" list below (in this case, it's php_mysqlnd_net_open_tcp_or_unix_pub):
-    # 
+    #
     # RuntimeError: unreachable
     # at php_mysqlnd_net_open_tcp_or_unix_pub (<anonymous>:wasm-function[9341]:0x5e42b8)
     # at byn$fpcast-emu$php_mysqlnd_net_open_tcp_or_unix_pub (<anonymous>:wasm-function[17222]:0x7795e9)
@@ -713,13 +627,12 @@
     # to get the entire stack.
     #
     # -------
-    # 
+    #
     # Related: Any errors like Fatal error: Cannot redeclare function ...
-    # are caused by dispatching a PHP request while an execution is paused 
+    # are caused by dispatching a PHP request while an execution is paused
     # due to an async call – it means the same PHP files are loaded before
     # the previous request, where they're already loaded, is concluded.
     export ASYNCIFY_IMPORTS=$'["_dlopen_js",\n\
->>>>>>> 6e2a5bdb
 "invoke_i",\n\
 "invoke_ii",\n\
 "invoke_iii",\n\
