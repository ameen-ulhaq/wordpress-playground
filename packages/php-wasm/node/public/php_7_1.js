const dependencyFilename = __dirname + '/7_1_30/php_7_1.wasm'; 
<<<<<<< HEAD
=======
 export { dependencyFilename }; 
>>>>>>> 71d10a6c
export const dependenciesTotalSize = 11585580; 
export function init(RuntimeName, PHPLoader) {
    /**
     * Overrides Emscripten's default ExitStatus object which gets
     * thrown on failure. Unfortunately, the default object is not
     * a subclass of Error and does not provide any stack trace.
     *
     * This is a deliberate behavior on Emscripten's end to prevent
     * memory leaks after the program exits. See:
     *
     * https://github.com/emscripten-core/emscripten/pull/9108
     *
     * In case of WordPress Playground, the worker in which the PHP
     * runs will typically exit after the PHP program finishes, so
     * we don't have to worry about memory leaks.
     *
     * As for assigning to a previously undeclared ExitStatus variable here,
     * the Emscripten module declares `ExitStatus` as `function ExitStatus`
     * which means it gets hoisted to the top of the scope and can be
     * reassigned here – before the actual declaration is reached.
     *
     * If that sounds weird, try this example:
     *
     * ExitStatus = () => { console.log("reassigned"); }
     * function ExitStatus() {}
     * ExitStatus();
     * // logs "reassigned"
     */
    ExitStatus = class PHPExitStatus extends Error {
        constructor(status) {
            super(status);
            this.name = "ExitStatus";
            this.message = "Program terminated with exit(" + status + ")";
            this.status = status;
        }
    }

    // The rest of the code comes from the built php.js file and esm-suffix.js
var Module = typeof PHPLoader != "undefined" ? PHPLoader : {};

var moduleOverrides = Object.assign({}, Module);

var arguments_ = [];

var thisProgram = "./this.program";

var quit_ = (status, toThrow) => {
 throw toThrow;
};

var ENVIRONMENT_IS_WEB=RuntimeName==="WEB";

var ENVIRONMENT_IS_WORKER=RuntimeName==="WORKER";

var ENVIRONMENT_IS_NODE=RuntimeName==="NODE";

var scriptDirectory = "";

function locateFile(path) {
 if (Module["locateFile"]) {
  return Module["locateFile"](path, scriptDirectory);
 }
 return scriptDirectory + path;
}

var read_, readAsync, readBinary;

if (ENVIRONMENT_IS_NODE) {
 var fs = require("fs");
 var nodePath = require("path");
 if (ENVIRONMENT_IS_WORKER) {
  scriptDirectory = nodePath.dirname(scriptDirectory) + "/";
 } else {
  scriptDirectory = __dirname + "/";
 }
 read_ = (filename, binary) => {
  filename = isFileURI(filename) ? new URL(filename) : nodePath.normalize(filename);
  return fs.readFileSync(filename, binary ? undefined : "utf8");
 };
 readBinary = filename => {
  var ret = read_(filename, true);
  if (!ret.buffer) {
   ret = new Uint8Array(ret);
  }
  return ret;
 };
 readAsync = (filename, onload, onerror, binary = true) => {
  filename = isFileURI(filename) ? new URL(filename) : nodePath.normalize(filename);
  fs.readFile(filename, binary ? undefined : "utf8", ((err, data) => {
   if (err) onerror(err); else onload(binary ? data.buffer : data);
  }));
 };
 if (!Module["thisProgram"] && process.argv.length > 1) {
  thisProgram = process.argv[1].replace(/\\/g, "/");
 }
 arguments_ = process.argv.slice(2);
 if (typeof module != "undefined") {
  module["exports"] = Module;
 }
 quit_ = (status, toThrow) => {
  process.exitCode = status;
  throw toThrow;
 };
 Module["inspect"] = () => "[Emscripten Module object]";
} else {}

var out = Module["print"] || console.log.bind(console);

var err = Module["printErr"] || console.error.bind(console);

Object.assign(Module, moduleOverrides);

moduleOverrides = null;

if (Module["arguments"]) arguments_ = Module["arguments"];

if (Module["thisProgram"]) thisProgram = Module["thisProgram"];

if (Module["quit"]) quit_ = Module["quit"];

var wasmBinary;

if (Module["wasmBinary"]) wasmBinary = Module["wasmBinary"];

var noExitRuntime = Module["noExitRuntime"] || false;

if (typeof WebAssembly != "object") {
 abort("no native wasm support detected");
}

var wasmMemory;

var ABORT = false;

var EXITSTATUS;

function assert(condition, text) {
 if (!condition) {
  abort(text);
 }
}

var HEAP8, HEAPU8, HEAP16, HEAPU16, HEAP32, HEAPU32, HEAPF32, HEAPF64;

function updateMemoryViews() {
 var b = wasmMemory.buffer;
 Module["HEAP8"] = HEAP8 = new Int8Array(b);
 Module["HEAP16"] = HEAP16 = new Int16Array(b);
 Module["HEAP32"] = HEAP32 = new Int32Array(b);
 Module["HEAPU8"] = HEAPU8 = new Uint8Array(b);
 Module["HEAPU16"] = HEAPU16 = new Uint16Array(b);
 Module["HEAPU32"] = HEAPU32 = new Uint32Array(b);
 Module["HEAPF32"] = HEAPF32 = new Float32Array(b);
 Module["HEAPF64"] = HEAPF64 = new Float64Array(b);
}

var wasmTable;

var __ATPRERUN__ = [];

var __ATINIT__ = [];

var __ATEXIT__ = [];

var __ATPOSTRUN__ = [];

var runtimeInitialized = false;

var runtimeExited = false;

var runtimeKeepaliveCounter = 0;

function keepRuntimeAlive() {
 return noExitRuntime || runtimeKeepaliveCounter > 0;
}

function preRun() {
 if (Module["preRun"]) {
  if (typeof Module["preRun"] == "function") Module["preRun"] = [ Module["preRun"] ];
  while (Module["preRun"].length) {
   addOnPreRun(Module["preRun"].shift());
  }
 }
 callRuntimeCallbacks(__ATPRERUN__);
}

function initRuntime() {
 runtimeInitialized = true;
 if (!Module["noFSInit"] && !FS.init.initialized) FS.init();
 FS.ignorePermissions = false;
 TTY.init();
 SOCKFS.root = FS.mount(SOCKFS, {}, null);
 PIPEFS.root = FS.mount(PIPEFS, {}, null);
 callRuntimeCallbacks(__ATINIT__);
}

function exitRuntime() {
 ___funcs_on_exit();
 callRuntimeCallbacks(__ATEXIT__);
 FS.quit();
 TTY.shutdown();
 runtimeExited = true;
}

function postRun() {
 if (Module["postRun"]) {
  if (typeof Module["postRun"] == "function") Module["postRun"] = [ Module["postRun"] ];
  while (Module["postRun"].length) {
   addOnPostRun(Module["postRun"].shift());
  }
 }
 callRuntimeCallbacks(__ATPOSTRUN__);
}

function addOnPreRun(cb) {
 __ATPRERUN__.unshift(cb);
}

function addOnInit(cb) {
 __ATINIT__.unshift(cb);
}

function addOnPostRun(cb) {
 __ATPOSTRUN__.unshift(cb);
}

var runDependencies = 0;

var runDependencyWatcher = null;

var dependenciesFulfilled = null;

function getUniqueRunDependency(id) {
 return id;
}

function addRunDependency(id) {
 runDependencies++;
 if (Module["monitorRunDependencies"]) {
  Module["monitorRunDependencies"](runDependencies);
 }
}

function removeRunDependency(id) {
 runDependencies--;
 if (Module["monitorRunDependencies"]) {
  Module["monitorRunDependencies"](runDependencies);
 }
 if (runDependencies == 0) {
  if (runDependencyWatcher !== null) {
   clearInterval(runDependencyWatcher);
   runDependencyWatcher = null;
  }
  if (dependenciesFulfilled) {
   var callback = dependenciesFulfilled;
   dependenciesFulfilled = null;
   callback();
  }
 }
}

function abort(what) {
 if (Module["onAbort"]) {
  Module["onAbort"](what);
 }
 what = "Aborted(" + what + ")";
 err(what);
 ABORT = true;
 EXITSTATUS = 1;
 what += ". Build with -sASSERTIONS for more info.";
 var e = new WebAssembly.RuntimeError(what);
 throw e;
}

var dataURIPrefix = "data:application/octet-stream;base64,";

function isDataURI(filename) {
 return filename.startsWith(dataURIPrefix);
}

function isFileURI(filename) {
 return filename.startsWith("file://");
}

var wasmBinaryFile;

wasmBinaryFile = dependencyFilename;

if (!isDataURI(wasmBinaryFile)) {
 wasmBinaryFile = locateFile(wasmBinaryFile);
}

function getBinarySync(file) {
 if (file == wasmBinaryFile && wasmBinary) {
  return new Uint8Array(wasmBinary);
 }
 if (readBinary) {
  return readBinary(file);
 }
 throw "both async and sync fetching of the wasm failed";
}

function getBinaryPromise(binaryFile) {
 if (!wasmBinary && (ENVIRONMENT_IS_WEB || ENVIRONMENT_IS_WORKER)) {
  if (typeof fetch == "function") {
   return fetch(binaryFile, {
    credentials: "same-origin"
   }).then((response => {
    if (!response["ok"]) {
     throw "failed to load wasm binary file at '" + binaryFile + "'";
    }
    return response["arrayBuffer"]();
   })).catch((() => getBinarySync(binaryFile)));
  }
 }
 return Promise.resolve().then((() => getBinarySync(binaryFile)));
}

function instantiateArrayBuffer(binaryFile, imports, receiver) {
 return getBinaryPromise(binaryFile).then((binary => WebAssembly.instantiate(binary, imports))).then((instance => instance)).then(receiver, (reason => {
  err("failed to asynchronously prepare wasm: " + reason);
  abort(reason);
 }));
}

function instantiateAsync(binary, binaryFile, imports, callback) {
 if (!binary && typeof WebAssembly.instantiateStreaming == "function" && !isDataURI(binaryFile) && !ENVIRONMENT_IS_NODE && typeof fetch == "function") {
  return fetch(binaryFile, {
   credentials: "same-origin"
  }).then((response => {
   var result = WebAssembly.instantiateStreaming(response, imports);
   return result.then(callback, (function(reason) {
    err("wasm streaming compile failed: " + reason);
    err("falling back to ArrayBuffer instantiation");
    return instantiateArrayBuffer(binaryFile, imports, callback);
   }));
  }));
 }
 return instantiateArrayBuffer(binaryFile, imports, callback);
}

function createWasm() {
 var info = {
  "a": wasmImports
 };
 function receiveInstance(instance, module) {
  var exports = instance.exports;
  exports = Asyncify.instrumentWasmExports(exports);
  Module["asm"] = exports;
  wasmMemory = Module["asm"]["Ta"];
  updateMemoryViews();
  wasmTable = Module["asm"]["Za"];
  addOnInit(Module["asm"]["Ua"]);
  removeRunDependency("wasm-instantiate");
  return exports;
 }
 addRunDependency("wasm-instantiate");
 function receiveInstantiationResult(result) {
  receiveInstance(result["instance"]);
 }
 if (Module["instantiateWasm"]) {
  try {
   return Module["instantiateWasm"](info, receiveInstance);
  } catch (e) {
   err("Module.instantiateWasm callback failed with error: " + e);
   return false;
  }
 }
 instantiateAsync(wasmBinary, wasmBinaryFile, info, receiveInstantiationResult);
 return {};
}

var tempDouble;

var tempI64;

function ExitStatus(status) {
 this.name = "ExitStatus";
 this.message = `Program terminated with exit(${status})`;
 this.status = status;
}

var callRuntimeCallbacks = callbacks => {
 while (callbacks.length > 0) {
  callbacks.shift()(Module);
 }
};

var UTF8Decoder = typeof TextDecoder != "undefined" ? new TextDecoder("utf8") : undefined;

var UTF8ArrayToString = (heapOrArray, idx, maxBytesToRead) => {
 var endIdx = idx + maxBytesToRead;
 var endPtr = idx;
 while (heapOrArray[endPtr] && !(endPtr >= endIdx)) ++endPtr;
 if (endPtr - idx > 16 && heapOrArray.buffer && UTF8Decoder) {
  return UTF8Decoder.decode(heapOrArray.subarray(idx, endPtr));
 }
 var str = "";
 while (idx < endPtr) {
  var u0 = heapOrArray[idx++];
  if (!(u0 & 128)) {
   str += String.fromCharCode(u0);
   continue;
  }
  var u1 = heapOrArray[idx++] & 63;
  if ((u0 & 224) == 192) {
   str += String.fromCharCode((u0 & 31) << 6 | u1);
   continue;
  }
  var u2 = heapOrArray[idx++] & 63;
  if ((u0 & 240) == 224) {
   u0 = (u0 & 15) << 12 | u1 << 6 | u2;
  } else {
   u0 = (u0 & 7) << 18 | u1 << 12 | u2 << 6 | heapOrArray[idx++] & 63;
  }
  if (u0 < 65536) {
   str += String.fromCharCode(u0);
  } else {
   var ch = u0 - 65536;
   str += String.fromCharCode(55296 | ch >> 10, 56320 | ch & 1023);
  }
 }
 return str;
};

var UTF8ToString = (ptr, maxBytesToRead) => ptr ? UTF8ArrayToString(HEAPU8, ptr, maxBytesToRead) : "";

var ___assert_fail = (condition, filename, line, func) => {
 abort(`Assertion failed: ${UTF8ToString(condition)}, at: ` + [ filename ? UTF8ToString(filename) : "unknown filename", line, func ? UTF8ToString(func) : "unknown function" ]);
};

var ___call_sighandler = (fp, sig) => (a1 => dynCall_vi.apply(null, [ fp, a1 ]))(sig);

var PATH = {
 isAbs: path => path.charAt(0) === "/",
 splitPath: filename => {
  var splitPathRe = /^(\/?|)([\s\S]*?)((?:\.{1,2}|[^\/]+?|)(\.[^.\/]*|))(?:[\/]*)$/;
  return splitPathRe.exec(filename).slice(1);
 },
 normalizeArray: (parts, allowAboveRoot) => {
  var up = 0;
  for (var i = parts.length - 1; i >= 0; i--) {
   var last = parts[i];
   if (last === ".") {
    parts.splice(i, 1);
   } else if (last === "..") {
    parts.splice(i, 1);
    up++;
   } else if (up) {
    parts.splice(i, 1);
    up--;
   }
  }
  if (allowAboveRoot) {
   for (;up; up--) {
    parts.unshift("..");
   }
  }
  return parts;
 },
 normalize: path => {
  var isAbsolute = PATH.isAbs(path), trailingSlash = path.substr(-1) === "/";
  path = PATH.normalizeArray(path.split("/").filter((p => !!p)), !isAbsolute).join("/");
  if (!path && !isAbsolute) {
   path = ".";
  }
  if (path && trailingSlash) {
   path += "/";
  }
  return (isAbsolute ? "/" : "") + path;
 },
 dirname: path => {
  var result = PATH.splitPath(path), root = result[0], dir = result[1];
  if (!root && !dir) {
   return ".";
  }
  if (dir) {
   dir = dir.substr(0, dir.length - 1);
  }
  return root + dir;
 },
 basename: path => {
  if (path === "/") return "/";
  path = PATH.normalize(path);
  path = path.replace(/\/$/, "");
  var lastSlash = path.lastIndexOf("/");
  if (lastSlash === -1) return path;
  return path.substr(lastSlash + 1);
 },
 join: function() {
  var paths = Array.prototype.slice.call(arguments);
  return PATH.normalize(paths.join("/"));
 },
 join2: (l, r) => PATH.normalize(l + "/" + r)
};

var initRandomFill = () => {
 if (typeof crypto == "object" && typeof crypto["getRandomValues"] == "function") {
  return view => crypto.getRandomValues(view);
 } else if (ENVIRONMENT_IS_NODE) {
  try {
   var crypto_module = require("crypto");
   var randomFillSync = crypto_module["randomFillSync"];
   if (randomFillSync) {
    return view => crypto_module["randomFillSync"](view);
   }
   var randomBytes = crypto_module["randomBytes"];
   return view => (view.set(randomBytes(view.byteLength)), view);
  } catch (e) {}
 }
 abort("initRandomDevice");
};

var randomFill = view => (randomFill = initRandomFill())(view);

var PATH_FS = {
 resolve: function() {
  var resolvedPath = "", resolvedAbsolute = false;
  for (var i = arguments.length - 1; i >= -1 && !resolvedAbsolute; i--) {
   var path = i >= 0 ? arguments[i] : FS.cwd();
   if (typeof path != "string") {
    throw new TypeError("Arguments to path.resolve must be strings");
   } else if (!path) {
    return "";
   }
   resolvedPath = path + "/" + resolvedPath;
   resolvedAbsolute = PATH.isAbs(path);
  }
  resolvedPath = PATH.normalizeArray(resolvedPath.split("/").filter((p => !!p)), !resolvedAbsolute).join("/");
  return (resolvedAbsolute ? "/" : "") + resolvedPath || ".";
 },
 relative: (from, to) => {
  from = PATH_FS.resolve(from).substr(1);
  to = PATH_FS.resolve(to).substr(1);
  function trim(arr) {
   var start = 0;
   for (;start < arr.length; start++) {
    if (arr[start] !== "") break;
   }
   var end = arr.length - 1;
   for (;end >= 0; end--) {
    if (arr[end] !== "") break;
   }
   if (start > end) return [];
   return arr.slice(start, end - start + 1);
  }
  var fromParts = trim(from.split("/"));
  var toParts = trim(to.split("/"));
  var length = Math.min(fromParts.length, toParts.length);
  var samePartsLength = length;
  for (var i = 0; i < length; i++) {
   if (fromParts[i] !== toParts[i]) {
    samePartsLength = i;
    break;
   }
  }
  var outputParts = [];
  for (var i = samePartsLength; i < fromParts.length; i++) {
   outputParts.push("..");
  }
  outputParts = outputParts.concat(toParts.slice(samePartsLength));
  return outputParts.join("/");
 }
};

var FS_stdin_getChar_buffer = [];

var lengthBytesUTF8 = str => {
 var len = 0;
 for (var i = 0; i < str.length; ++i) {
  var c = str.charCodeAt(i);
  if (c <= 127) {
   len++;
  } else if (c <= 2047) {
   len += 2;
  } else if (c >= 55296 && c <= 57343) {
   len += 4;
   ++i;
  } else {
   len += 3;
  }
 }
 return len;
};

var stringToUTF8Array = (str, heap, outIdx, maxBytesToWrite) => {
 if (!(maxBytesToWrite > 0)) return 0;
 var startIdx = outIdx;
 var endIdx = outIdx + maxBytesToWrite - 1;
 for (var i = 0; i < str.length; ++i) {
  var u = str.charCodeAt(i);
  if (u >= 55296 && u <= 57343) {
   var u1 = str.charCodeAt(++i);
   u = 65536 + ((u & 1023) << 10) | u1 & 1023;
  }
  if (u <= 127) {
   if (outIdx >= endIdx) break;
   heap[outIdx++] = u;
  } else if (u <= 2047) {
   if (outIdx + 1 >= endIdx) break;
   heap[outIdx++] = 192 | u >> 6;
   heap[outIdx++] = 128 | u & 63;
  } else if (u <= 65535) {
   if (outIdx + 2 >= endIdx) break;
   heap[outIdx++] = 224 | u >> 12;
   heap[outIdx++] = 128 | u >> 6 & 63;
   heap[outIdx++] = 128 | u & 63;
  } else {
   if (outIdx + 3 >= endIdx) break;
   heap[outIdx++] = 240 | u >> 18;
   heap[outIdx++] = 128 | u >> 12 & 63;
   heap[outIdx++] = 128 | u >> 6 & 63;
   heap[outIdx++] = 128 | u & 63;
  }
 }
 heap[outIdx] = 0;
 return outIdx - startIdx;
};

function intArrayFromString(stringy, dontAddNull, length) {
 var len = length > 0 ? length : lengthBytesUTF8(stringy) + 1;
 var u8array = new Array(len);
 var numBytesWritten = stringToUTF8Array(stringy, u8array, 0, u8array.length);
 if (dontAddNull) u8array.length = numBytesWritten;
 return u8array;
}

var FS_stdin_getChar = () => {
 if (!FS_stdin_getChar_buffer.length) {
  var result = null;
  if (ENVIRONMENT_IS_NODE) {
   var BUFSIZE = 256;
   var buf = Buffer.alloc(BUFSIZE);
   var bytesRead = 0;
   var fd = process.stdin.fd;
   try {
    bytesRead = fs.readSync(fd, buf, 0, BUFSIZE, -1);
   } catch (e) {
    if (e.toString().includes("EOF")) bytesRead = 0; else throw e;
   }
   if (bytesRead > 0) {
    result = buf.slice(0, bytesRead).toString("utf-8");
   } else {
    result = null;
   }
  } else if (typeof window != "undefined" && typeof window.prompt == "function") {
   result = window.prompt("Input: ");
   if (result !== null) {
    result += "\n";
   }
  } else if (typeof readline == "function") {
   result = readline();
   if (result !== null) {
    result += "\n";
   }
  }
  if (!result) {
   return null;
  }
  FS_stdin_getChar_buffer = intArrayFromString(result, true);
 }
 return FS_stdin_getChar_buffer.shift();
};

var TTY = {
 ttys: [],
 init: function() {},
 shutdown: function() {},
 register: function(dev, ops) {
  TTY.ttys[dev] = {
   input: [],
   output: [],
   ops: ops
  };
  FS.registerDevice(dev, TTY.stream_ops);
 },
 stream_ops: {
  open: function(stream) {
   var tty = TTY.ttys[stream.node.rdev];
   if (!tty) {
    throw new FS.ErrnoError(43);
   }
   stream.tty = tty;
   stream.seekable = false;
  },
  close: function(stream) {
   stream.tty.ops.fsync(stream.tty);
  },
  fsync: function(stream) {
   stream.tty.ops.fsync(stream.tty);
  },
  read: function(stream, buffer, offset, length, pos) {
   if (!stream.tty || !stream.tty.ops.get_char) {
    throw new FS.ErrnoError(60);
   }
   var bytesRead = 0;
   for (var i = 0; i < length; i++) {
    var result;
    try {
     result = stream.tty.ops.get_char(stream.tty);
    } catch (e) {
     throw new FS.ErrnoError(29);
    }
    if (result === undefined && bytesRead === 0) {
     throw new FS.ErrnoError(6);
    }
    if (result === null || result === undefined) break;
    bytesRead++;
    buffer[offset + i] = result;
   }
   if (bytesRead) {
    stream.node.timestamp = Date.now();
   }
   return bytesRead;
  },
  write: function(stream, buffer, offset, length, pos) {
   if (!stream.tty || !stream.tty.ops.put_char) {
    throw new FS.ErrnoError(60);
   }
   try {
    for (var i = 0; i < length; i++) {
     stream.tty.ops.put_char(stream.tty, buffer[offset + i]);
    }
   } catch (e) {
    throw new FS.ErrnoError(29);
   }
   if (length) {
    stream.node.timestamp = Date.now();
   }
   return i;
  }
 },
 default_tty_ops: {
  get_char: function(tty) {
   return FS_stdin_getChar();
  },
  put_char: function(tty, val) {
   if (val === null || val === 10) {
    out(UTF8ArrayToString(tty.output, 0));
    tty.output = [];
   } else {
    if (val != 0) tty.output.push(val);
   }
  },
  fsync: function(tty) {
   if (tty.output && tty.output.length > 0) {
    out(UTF8ArrayToString(tty.output, 0));
    tty.output = [];
   }
  },
  ioctl_tcgets: function(tty) {
   return {
    c_iflag: 25856,
    c_oflag: 5,
    c_cflag: 191,
    c_lflag: 35387,
    c_cc: [ 3, 28, 127, 21, 4, 0, 1, 0, 17, 19, 26, 0, 18, 15, 23, 22, 0, 0, 0, 0, 0, 0, 0, 0, 0, 0, 0, 0, 0, 0, 0, 0 ]
   };
  },
  ioctl_tcsets: function(tty, optional_actions, data) {
   return 0;
  },
  ioctl_tiocgwinsz: function(tty) {
   return [ 24, 80 ];
  }
 },
 default_tty1_ops: {
  put_char: function(tty, val) {
   if (val === null || val === 10) {
    err(UTF8ArrayToString(tty.output, 0));
    tty.output = [];
   } else {
    if (val != 0) tty.output.push(val);
   }
  },
  fsync: function(tty) {
   if (tty.output && tty.output.length > 0) {
    err(UTF8ArrayToString(tty.output, 0));
    tty.output = [];
   }
  }
 }
};

var zeroMemory = (address, size) => {
 HEAPU8.fill(0, address, address + size);
 return address;
};

var alignMemory = (size, alignment) => Math.ceil(size / alignment) * alignment;

var mmapAlloc = size => {
 size = alignMemory(size, 65536);
 var ptr = _emscripten_builtin_memalign(65536, size);
 if (!ptr) return 0;
 return zeroMemory(ptr, size);
};

var MEMFS = {
 ops_table: null,
 mount(mount) {
  return MEMFS.createNode(null, "/", 16384 | 511, 0);
 },
 createNode(parent, name, mode, dev) {
  if (FS.isBlkdev(mode) || FS.isFIFO(mode)) {
   throw new FS.ErrnoError(63);
  }
  if (!MEMFS.ops_table) {
   MEMFS.ops_table = {
    dir: {
     node: {
      getattr: MEMFS.node_ops.getattr,
      setattr: MEMFS.node_ops.setattr,
      lookup: MEMFS.node_ops.lookup,
      mknod: MEMFS.node_ops.mknod,
      rename: MEMFS.node_ops.rename,
      unlink: MEMFS.node_ops.unlink,
      rmdir: MEMFS.node_ops.rmdir,
      readdir: MEMFS.node_ops.readdir,
      symlink: MEMFS.node_ops.symlink
     },
     stream: {
      llseek: MEMFS.stream_ops.llseek
     }
    },
    file: {
     node: {
      getattr: MEMFS.node_ops.getattr,
      setattr: MEMFS.node_ops.setattr
     },
     stream: {
      llseek: MEMFS.stream_ops.llseek,
      read: MEMFS.stream_ops.read,
      write: MEMFS.stream_ops.write,
      allocate: MEMFS.stream_ops.allocate,
      mmap: MEMFS.stream_ops.mmap,
      msync: MEMFS.stream_ops.msync
     }
    },
    link: {
     node: {
      getattr: MEMFS.node_ops.getattr,
      setattr: MEMFS.node_ops.setattr,
      readlink: MEMFS.node_ops.readlink
     },
     stream: {}
    },
    chrdev: {
     node: {
      getattr: MEMFS.node_ops.getattr,
      setattr: MEMFS.node_ops.setattr
     },
     stream: FS.chrdev_stream_ops
    }
   };
  }
  var node = FS.createNode(parent, name, mode, dev);
  if (FS.isDir(node.mode)) {
   node.node_ops = MEMFS.ops_table.dir.node;
   node.stream_ops = MEMFS.ops_table.dir.stream;
   node.contents = {};
  } else if (FS.isFile(node.mode)) {
   node.node_ops = MEMFS.ops_table.file.node;
   node.stream_ops = MEMFS.ops_table.file.stream;
   node.usedBytes = 0;
   node.contents = null;
  } else if (FS.isLink(node.mode)) {
   node.node_ops = MEMFS.ops_table.link.node;
   node.stream_ops = MEMFS.ops_table.link.stream;
  } else if (FS.isChrdev(node.mode)) {
   node.node_ops = MEMFS.ops_table.chrdev.node;
   node.stream_ops = MEMFS.ops_table.chrdev.stream;
  }
  node.timestamp = Date.now();
  if (parent) {
   parent.contents[name] = node;
   parent.timestamp = node.timestamp;
  }
  return node;
 },
 getFileDataAsTypedArray(node) {
  if (!node.contents) return new Uint8Array(0);
  if (node.contents.subarray) return node.contents.subarray(0, node.usedBytes);
  return new Uint8Array(node.contents);
 },
 expandFileStorage(node, newCapacity) {
  var prevCapacity = node.contents ? node.contents.length : 0;
  if (prevCapacity >= newCapacity) return;
  var CAPACITY_DOUBLING_MAX = 1024 * 1024;
  newCapacity = Math.max(newCapacity, prevCapacity * (prevCapacity < CAPACITY_DOUBLING_MAX ? 2 : 1.125) >>> 0);
  if (prevCapacity != 0) newCapacity = Math.max(newCapacity, 256);
  var oldContents = node.contents;
  node.contents = new Uint8Array(newCapacity);
  if (node.usedBytes > 0) node.contents.set(oldContents.subarray(0, node.usedBytes), 0);
 },
 resizeFileStorage(node, newSize) {
  if (node.usedBytes == newSize) return;
  if (newSize == 0) {
   node.contents = null;
   node.usedBytes = 0;
  } else {
   var oldContents = node.contents;
   node.contents = new Uint8Array(newSize);
   if (oldContents) {
    node.contents.set(oldContents.subarray(0, Math.min(newSize, node.usedBytes)));
   }
   node.usedBytes = newSize;
  }
 },
 node_ops: {
  getattr(node) {
   var attr = {};
   attr.dev = FS.isChrdev(node.mode) ? node.id : 1;
   attr.ino = node.id;
   attr.mode = node.mode;
   attr.nlink = 1;
   attr.uid = 0;
   attr.gid = 0;
   attr.rdev = node.rdev;
   if (FS.isDir(node.mode)) {
    attr.size = 4096;
   } else if (FS.isFile(node.mode)) {
    attr.size = node.usedBytes;
   } else if (FS.isLink(node.mode)) {
    attr.size = node.link.length;
   } else {
    attr.size = 0;
   }
   attr.atime = new Date(node.timestamp);
   attr.mtime = new Date(node.timestamp);
   attr.ctime = new Date(node.timestamp);
   attr.blksize = 4096;
   attr.blocks = Math.ceil(attr.size / attr.blksize);
   return attr;
  },
  setattr(node, attr) {
   if (attr.mode !== undefined) {
    node.mode = attr.mode;
   }
   if (attr.timestamp !== undefined) {
    node.timestamp = attr.timestamp;
   }
   if (attr.size !== undefined) {
    MEMFS.resizeFileStorage(node, attr.size);
   }
  },
  lookup(parent, name) {
   throw FS.genericErrors[44];
  },
  mknod(parent, name, mode, dev) {
   return MEMFS.createNode(parent, name, mode, dev);
  },
  rename(old_node, new_dir, new_name) {
   if (FS.isDir(old_node.mode)) {
    var new_node;
    try {
     new_node = FS.lookupNode(new_dir, new_name);
    } catch (e) {}
    if (new_node) {
     for (var i in new_node.contents) {
      throw new FS.ErrnoError(55);
     }
    }
   }
   delete old_node.parent.contents[old_node.name];
   old_node.parent.timestamp = Date.now();
   old_node.name = new_name;
   new_dir.contents[new_name] = old_node;
   new_dir.timestamp = old_node.parent.timestamp;
   old_node.parent = new_dir;
  },
  unlink(parent, name) {
   delete parent.contents[name];
   parent.timestamp = Date.now();
  },
  rmdir(parent, name) {
   var node = FS.lookupNode(parent, name);
   for (var i in node.contents) {
    throw new FS.ErrnoError(55);
   }
   delete parent.contents[name];
   parent.timestamp = Date.now();
  },
  readdir(node) {
   var entries = [ ".", ".." ];
   for (var key in node.contents) {
    if (!node.contents.hasOwnProperty(key)) {
     continue;
    }
    entries.push(key);
   }
   return entries;
  },
  symlink(parent, newname, oldpath) {
   var node = MEMFS.createNode(parent, newname, 511 | 40960, 0);
   node.link = oldpath;
   return node;
  },
  readlink(node) {
   if (!FS.isLink(node.mode)) {
    throw new FS.ErrnoError(28);
   }
   return node.link;
  }
 },
 stream_ops: {
  read(stream, buffer, offset, length, position) {
   var contents = stream.node.contents;
   if (position >= stream.node.usedBytes) return 0;
   var size = Math.min(stream.node.usedBytes - position, length);
   if (size > 8 && contents.subarray) {
    buffer.set(contents.subarray(position, position + size), offset);
   } else {
    for (var i = 0; i < size; i++) buffer[offset + i] = contents[position + i];
   }
   return size;
  },
  write(stream, buffer, offset, length, position, canOwn) {
   if (buffer.buffer === HEAP8.buffer) {
    canOwn = false;
   }
   if (!length) return 0;
   var node = stream.node;
   node.timestamp = Date.now();
   if (buffer.subarray && (!node.contents || node.contents.subarray)) {
    if (canOwn) {
     node.contents = buffer.subarray(offset, offset + length);
     node.usedBytes = length;
     return length;
    } else if (node.usedBytes === 0 && position === 0) {
     node.contents = buffer.slice(offset, offset + length);
     node.usedBytes = length;
     return length;
    } else if (position + length <= node.usedBytes) {
     node.contents.set(buffer.subarray(offset, offset + length), position);
     return length;
    }
   }
   MEMFS.expandFileStorage(node, position + length);
   if (node.contents.subarray && buffer.subarray) {
    node.contents.set(buffer.subarray(offset, offset + length), position);
   } else {
    for (var i = 0; i < length; i++) {
     node.contents[position + i] = buffer[offset + i];
    }
   }
   node.usedBytes = Math.max(node.usedBytes, position + length);
   return length;
  },
  llseek(stream, offset, whence) {
   var position = offset;
   if (whence === 1) {
    position += stream.position;
   } else if (whence === 2) {
    if (FS.isFile(stream.node.mode)) {
     position += stream.node.usedBytes;
    }
   }
   if (position < 0) {
    throw new FS.ErrnoError(28);
   }
   return position;
  },
  allocate(stream, offset, length) {
   MEMFS.expandFileStorage(stream.node, offset + length);
   stream.node.usedBytes = Math.max(stream.node.usedBytes, offset + length);
  },
  mmap(stream, length, position, prot, flags) {
   if (!FS.isFile(stream.node.mode)) {
    throw new FS.ErrnoError(43);
   }
   var ptr;
   var allocated;
   var contents = stream.node.contents;
   if (!(flags & 2) && contents.buffer === HEAP8.buffer) {
    allocated = false;
    ptr = contents.byteOffset;
   } else {
    if (position > 0 || position + length < contents.length) {
     if (contents.subarray) {
      contents = contents.subarray(position, position + length);
     } else {
      contents = Array.prototype.slice.call(contents, position, position + length);
     }
    }
    allocated = true;
    ptr = mmapAlloc(length);
    if (!ptr) {
     throw new FS.ErrnoError(48);
    }
    HEAP8.set(contents, ptr);
   }
   return {
    ptr: ptr,
    allocated: allocated
   };
  },
  msync(stream, buffer, offset, length, mmapFlags) {
   MEMFS.stream_ops.write(stream, buffer, 0, length, offset, false);
   return 0;
  }
 }
};

var asyncLoad = (url, onload, onerror, noRunDep) => {
 var dep = !noRunDep ? getUniqueRunDependency(`al ${url}`) : "";
 readAsync(url, (arrayBuffer => {
  assert(arrayBuffer, `Loading data file "${url}" failed (no arrayBuffer).`);
  onload(new Uint8Array(arrayBuffer));
  if (dep) removeRunDependency(dep);
 }), (event => {
  if (onerror) {
   onerror();
  } else {
   throw `Loading data file "${url}" failed.`;
  }
 }));
 if (dep) addRunDependency(dep);
};

var preloadPlugins = Module["preloadPlugins"] || [];

function FS_handledByPreloadPlugin(byteArray, fullname, finish, onerror) {
 if (typeof Browser != "undefined") Browser.init();
 var handled = false;
 preloadPlugins.forEach((function(plugin) {
  if (handled) return;
  if (plugin["canHandle"](fullname)) {
   plugin["handle"](byteArray, fullname, finish, onerror);
   handled = true;
  }
 }));
 return handled;
}

function FS_createPreloadedFile(parent, name, url, canRead, canWrite, onload, onerror, dontCreateFile, canOwn, preFinish) {
 var fullname = name ? PATH_FS.resolve(PATH.join2(parent, name)) : parent;
 var dep = getUniqueRunDependency(`cp ${fullname}`);
 function processData(byteArray) {
  function finish(byteArray) {
   if (preFinish) preFinish();
   if (!dontCreateFile) {
    FS.createDataFile(parent, name, byteArray, canRead, canWrite, canOwn);
   }
   if (onload) onload();
   removeRunDependency(dep);
  }
  if (FS_handledByPreloadPlugin(byteArray, fullname, finish, (() => {
   if (onerror) onerror();
   removeRunDependency(dep);
  }))) {
   return;
  }
  finish(byteArray);
 }
 addRunDependency(dep);
 if (typeof url == "string") {
  asyncLoad(url, (byteArray => processData(byteArray)), onerror);
 } else {
  processData(url);
 }
}

function FS_modeStringToFlags(str) {
 var flagModes = {
  "r": 0,
  "r+": 2,
  "w": 512 | 64 | 1,
  "w+": 512 | 64 | 2,
  "a": 1024 | 64 | 1,
  "a+": 1024 | 64 | 2
 };
 var flags = flagModes[str];
 if (typeof flags == "undefined") {
  throw new Error(`Unknown file open mode: ${str}`);
 }
 return flags;
}

function FS_getMode(canRead, canWrite) {
 var mode = 0;
 if (canRead) mode |= 292 | 73;
 if (canWrite) mode |= 146;
 return mode;
}

var ERRNO_CODES = {};

var NODEFS = {
 isWindows: false,
 staticInit: () => {
  NODEFS.isWindows = !!process.platform.match(/^win/);
  var flags = process.binding("constants");
  if (flags["fs"]) {
   flags = flags["fs"];
  }
  NODEFS.flagsForNodeMap = {
   1024: flags["O_APPEND"],
   64: flags["O_CREAT"],
   128: flags["O_EXCL"],
   256: flags["O_NOCTTY"],
   0: flags["O_RDONLY"],
   2: flags["O_RDWR"],
   4096: flags["O_SYNC"],
   512: flags["O_TRUNC"],
   1: flags["O_WRONLY"],
   131072: flags["O_NOFOLLOW"]
  };
 },
 convertNodeCode: e => {
  var code = e.code;
  return ERRNO_CODES[code];
 },
 mount: mount => NODEFS.createNode(null, "/", NODEFS.getMode(mount.opts.root), 0),
 createNode: (parent, name, mode, dev) => {
  if (!FS.isDir(mode) && !FS.isFile(mode) && !FS.isLink(mode)) {
   throw new FS.ErrnoError(28);
  }
  var node = FS.createNode(parent, name, mode);
  node.node_ops = NODEFS.node_ops;
  node.stream_ops = NODEFS.stream_ops;
  return node;
 },
 getMode: path => {
  var stat;
  try {
   stat = fs.lstatSync(path);
   if (NODEFS.isWindows) {
    stat.mode = stat.mode | (stat.mode & 292) >> 2;
   }
  } catch (e) {
   if (!e.code) throw e;
   throw new FS.ErrnoError(NODEFS.convertNodeCode(e));
  }
  return stat.mode;
 },
 realPath: node => {
  var parts = [];
  while (node.parent !== node) {
   parts.push(node.name);
   node = node.parent;
  }
  parts.push(node.mount.opts.root);
  parts.reverse();
  return PATH.join.apply(null, parts);
 },
 flagsForNode: flags => {
  flags &= ~2097152;
  flags &= ~2048;
  flags &= ~32768;
  flags &= ~524288;
  flags &= ~65536;
  var newFlags = 0;
  for (var k in NODEFS.flagsForNodeMap) {
   if (flags & k) {
    newFlags |= NODEFS.flagsForNodeMap[k];
    flags ^= k;
   }
  }
  if (flags) {
   throw new FS.ErrnoError(28);
  }
  return newFlags;
 },
 node_ops: {
  getattr: node => {
   var path = NODEFS.realPath(node);
   var stat;
   try {
    stat = fs.lstatSync(path);
   } catch (e) {
    if (!e.code) throw e;
    throw new FS.ErrnoError(NODEFS.convertNodeCode(e));
   }
   if (NODEFS.isWindows && !stat.blksize) {
    stat.blksize = 4096;
   }
   if (NODEFS.isWindows && !stat.blocks) {
    stat.blocks = (stat.size + stat.blksize - 1) / stat.blksize | 0;
   }
   return {
    dev: stat.dev,
    ino: stat.ino,
    mode: stat.mode,
    nlink: stat.nlink,
    uid: stat.uid,
    gid: stat.gid,
    rdev: stat.rdev,
    size: stat.size,
    atime: stat.atime,
    mtime: stat.mtime,
    ctime: stat.ctime,
    blksize: stat.blksize,
    blocks: stat.blocks
   };
  },
  setattr: (node, attr) => {
   var path = NODEFS.realPath(node);
   try {
    if (attr.mode !== undefined) {
     fs.chmodSync(path, attr.mode);
     node.mode = attr.mode;
    }
    if (attr.timestamp !== undefined) {
     var date = new Date(attr.timestamp);
     fs.utimesSync(path, date, date);
    }
    if (attr.size !== undefined) {
     fs.truncateSync(path, attr.size);
    }
   } catch (e) {
    if (!e.code) throw e;
    throw new FS.ErrnoError(NODEFS.convertNodeCode(e));
   }
  },
  lookup: (parent, name) => {
   var path = PATH.join2(NODEFS.realPath(parent), name);
   var mode = NODEFS.getMode(path);
   return NODEFS.createNode(parent, name, mode);
  },
  mknod: (parent, name, mode, dev) => {
   var node = NODEFS.createNode(parent, name, mode, dev);
   var path = NODEFS.realPath(node);
   try {
    if (FS.isDir(node.mode)) {
     fs.mkdirSync(path, node.mode);
    } else {
     fs.writeFileSync(path, "", {
      mode: node.mode
     });
    }
   } catch (e) {
    if (!e.code) throw e;
    throw new FS.ErrnoError(NODEFS.convertNodeCode(e));
   }
   return node;
  },
  rename: (oldNode, newDir, newName) => {
   var oldPath = NODEFS.realPath(oldNode);
   var newPath = PATH.join2(NODEFS.realPath(newDir), newName);
   try {
    fs.renameSync(oldPath, newPath);
   } catch (e) {
    if (!e.code) throw e;
    throw new FS.ErrnoError(NODEFS.convertNodeCode(e));
   }
   oldNode.name = newName;
  },
  unlink: (parent, name) => {
   var path = PATH.join2(NODEFS.realPath(parent), name);
   try {
    fs.unlinkSync(path);
   } catch (e) {
    if (!e.code) throw e;
    throw new FS.ErrnoError(NODEFS.convertNodeCode(e));
   }
  },
  rmdir: (parent, name) => {
   var path = PATH.join2(NODEFS.realPath(parent), name);
   try {
    fs.rmdirSync(path);
   } catch (e) {
    if (!e.code) throw e;
    throw new FS.ErrnoError(NODEFS.convertNodeCode(e));
   }
  },
  readdir: node => {
   var path = NODEFS.realPath(node);
   try {
    return fs.readdirSync(path);
   } catch (e) {
    if (!e.code) throw e;
    throw new FS.ErrnoError(NODEFS.convertNodeCode(e));
   }
  },
  symlink: (parent, newName, oldPath) => {
   var newPath = PATH.join2(NODEFS.realPath(parent), newName);
   try {
    fs.symlinkSync(oldPath, newPath);
   } catch (e) {
    if (!e.code) throw e;
    throw new FS.ErrnoError(NODEFS.convertNodeCode(e));
   }
  },
  readlink: node => {
   var path = NODEFS.realPath(node);
   try {
    path = fs.readlinkSync(path);
    path = nodePath.relative(nodePath.resolve(node.mount.opts.root), path);
    return path;
   } catch (e) {
    if (!e.code) throw e;
    if (e.code === "UNKNOWN") throw new FS.ErrnoError(28);
    throw new FS.ErrnoError(NODEFS.convertNodeCode(e));
   }
  }
 },
 stream_ops: {
  open: stream => {
   var path = NODEFS.realPath(stream.node);
   try {
    if (FS.isFile(stream.node.mode)) {
     stream.nfd = fs.openSync(path, NODEFS.flagsForNode(stream.flags));
    }
   } catch (e) {
    if (!e.code) throw e;
    throw new FS.ErrnoError(NODEFS.convertNodeCode(e));
   }
  },
  close: stream => {
   try {
    if (FS.isFile(stream.node.mode) && stream.nfd) {
     fs.closeSync(stream.nfd);
    }
   } catch (e) {
    if (!e.code) throw e;
    throw new FS.ErrnoError(NODEFS.convertNodeCode(e));
   }
  },
  read: (stream, buffer, offset, length, position) => {
   if (length === 0) return 0;
   try {
    return fs.readSync(stream.nfd, Buffer.from(buffer.buffer), offset, length, position);
   } catch (e) {
    throw new FS.ErrnoError(NODEFS.convertNodeCode(e));
   }
  },
  write: (stream, buffer, offset, length, position) => {
   try {
    return fs.writeSync(stream.nfd, Buffer.from(buffer.buffer), offset, length, position);
   } catch (e) {
    throw new FS.ErrnoError(NODEFS.convertNodeCode(e));
   }
  },
  llseek: (stream, offset, whence) => {
   var position = offset;
   if (whence === 1) {
    position += stream.position;
   } else if (whence === 2) {
    if (FS.isFile(stream.node.mode)) {
     try {
      var stat = fs.fstatSync(stream.nfd);
      position += stat.size;
     } catch (e) {
      throw new FS.ErrnoError(NODEFS.convertNodeCode(e));
     }
    }
   }
   if (position < 0) {
    throw new FS.ErrnoError(28);
   }
   return position;
  },
  mmap: (stream, length, position, prot, flags) => {
   if (!FS.isFile(stream.node.mode)) {
    throw new FS.ErrnoError(43);
   }
   var ptr = mmapAlloc(length);
   NODEFS.stream_ops.read(stream, HEAP8, ptr, length, position);
   return {
    ptr: ptr,
    allocated: true
   };
  },
  msync: (stream, buffer, offset, length, mmapFlags) => {
   NODEFS.stream_ops.write(stream, buffer, 0, length, offset, false);
   return 0;
  }
 }
};

var FS = {
 root: null,
 mounts: [],
 devices: {},
 streams: [],
 nextInode: 1,
 nameTable: null,
 currentPath: "/",
 initialized: false,
 ignorePermissions: true,
 ErrnoError: null,
 genericErrors: {},
 filesystems: null,
 syncFSRequests: 0,
 lookupPath: (path, opts = {}) => {
  path = PATH_FS.resolve(path);
  if (!path) return {
   path: "",
   node: null
  };
  var defaults = {
   follow_mount: true,
   recurse_count: 0
  };
  opts = Object.assign(defaults, opts);
  if (opts.recurse_count > 8) {
   throw new FS.ErrnoError(32);
  }
  var parts = path.split("/").filter((p => !!p));
  var current = FS.root;
  var current_path = "/";
  for (var i = 0; i < parts.length; i++) {
   var islast = i === parts.length - 1;
   if (islast && opts.parent) {
    break;
   }
   current = FS.lookupNode(current, parts[i]);
   current_path = PATH.join2(current_path, parts[i]);
   if (FS.isMountpoint(current)) {
    if (!islast || islast && opts.follow_mount) {
     current = current.mounted.root;
    }
   }
   if (!islast || opts.follow) {
    var count = 0;
    while (FS.isLink(current.mode)) {
     var link = FS.readlink(current_path);
     current_path = PATH_FS.resolve(PATH.dirname(current_path), link);
     var lookup = FS.lookupPath(current_path, {
      recurse_count: opts.recurse_count + 1
     });
     current = lookup.node;
     if (count++ > 40) {
      throw new FS.ErrnoError(32);
     }
    }
   }
  }
  return {
   path: current_path,
   node: current
  };
 },
 getPath: node => {
  var path;
  while (true) {
   if (FS.isRoot(node)) {
    var mount = node.mount.mountpoint;
    if (!path) return mount;
    return mount[mount.length - 1] !== "/" ? `${mount}/${path}` : mount + path;
   }
   path = path ? `${node.name}/${path}` : node.name;
   node = node.parent;
  }
 },
 hashName: (parentid, name) => {
  var hash = 0;
  for (var i = 0; i < name.length; i++) {
   hash = (hash << 5) - hash + name.charCodeAt(i) | 0;
  }
  return (parentid + hash >>> 0) % FS.nameTable.length;
 },
 hashAddNode: node => {
  var hash = FS.hashName(node.parent.id, node.name);
  node.name_next = FS.nameTable[hash];
  FS.nameTable[hash] = node;
 },
 hashRemoveNode: node => {
  var hash = FS.hashName(node.parent.id, node.name);
  if (FS.nameTable[hash] === node) {
   FS.nameTable[hash] = node.name_next;
  } else {
   var current = FS.nameTable[hash];
   while (current) {
    if (current.name_next === node) {
     current.name_next = node.name_next;
     break;
    }
    current = current.name_next;
   }
  }
 },
 lookupNode: (parent, name) => {
  var errCode = FS.mayLookup(parent);
  if (errCode) {
   throw new FS.ErrnoError(errCode, parent);
  }
  var hash = FS.hashName(parent.id, name);
  for (var node = FS.nameTable[hash]; node; node = node.name_next) {
   var nodeName = node.name;
   if (node.parent.id === parent.id && nodeName === name) {
    return node;
   }
  }
  return FS.lookup(parent, name);
 },
 createNode: (parent, name, mode, rdev) => {
  var node = new FS.FSNode(parent, name, mode, rdev);
  FS.hashAddNode(node);
  return node;
 },
 destroyNode: node => {
  FS.hashRemoveNode(node);
 },
 isRoot: node => node === node.parent,
 isMountpoint: node => !!node.mounted,
 isFile: mode => (mode & 61440) === 32768,
 isDir: mode => (mode & 61440) === 16384,
 isLink: mode => (mode & 61440) === 40960,
 isChrdev: mode => (mode & 61440) === 8192,
 isBlkdev: mode => (mode & 61440) === 24576,
 isFIFO: mode => (mode & 61440) === 4096,
 isSocket: mode => (mode & 49152) === 49152,
 flagsToPermissionString: flag => {
  var perms = [ "r", "w", "rw" ][flag & 3];
  if (flag & 512) {
   perms += "w";
  }
  return perms;
 },
 nodePermissions: (node, perms) => {
  if (FS.ignorePermissions) {
   return 0;
  }
  if (perms.includes("r") && !(node.mode & 292)) {
   return 2;
  } else if (perms.includes("w") && !(node.mode & 146)) {
   return 2;
  } else if (perms.includes("x") && !(node.mode & 73)) {
   return 2;
  }
  return 0;
 },
 mayLookup: dir => {
  var errCode = FS.nodePermissions(dir, "x");
  if (errCode) return errCode;
  if (!dir.node_ops.lookup) return 2;
  return 0;
 },
 mayCreate: (dir, name) => {
  try {
   var node = FS.lookupNode(dir, name);
   return 20;
  } catch (e) {}
  return FS.nodePermissions(dir, "wx");
 },
 mayDelete: (dir, name, isdir) => {
  var node;
  try {
   node = FS.lookupNode(dir, name);
  } catch (e) {
   return e.errno;
  }
  var errCode = FS.nodePermissions(dir, "wx");
  if (errCode) {
   return errCode;
  }
  if (isdir) {
   if (!FS.isDir(node.mode)) {
    return 54;
   }
   if (FS.isRoot(node) || FS.getPath(node) === FS.cwd()) {
    return 10;
   }
  } else {
   if (FS.isDir(node.mode)) {
    return 31;
   }
  }
  return 0;
 },
 mayOpen: (node, flags) => {
  if (!node) {
   return 44;
  }
  if (FS.isLink(node.mode)) {
   return 32;
  } else if (FS.isDir(node.mode)) {
   if (FS.flagsToPermissionString(flags) !== "r" || flags & 512) {
    return 31;
   }
  }
  return FS.nodePermissions(node, FS.flagsToPermissionString(flags));
 },
 MAX_OPEN_FDS: 4096,
 nextfd: () => {
  for (var fd = 0; fd <= FS.MAX_OPEN_FDS; fd++) {
   if (!FS.streams[fd]) {
    return fd;
   }
  }
  throw new FS.ErrnoError(33);
 },
 getStreamChecked: fd => {
  var stream = FS.getStream(fd);
  if (!stream) {
   throw new FS.ErrnoError(8);
  }
  return stream;
 },
 getStream: fd => FS.streams[fd],
 createStream: (stream, fd = -1) => {
  if (!FS.FSStream) {
   FS.FSStream = function() {
    this.shared = {};
   };
   FS.FSStream.prototype = {};
   Object.defineProperties(FS.FSStream.prototype, {
    object: {
     get() {
      return this.node;
     },
     set(val) {
      this.node = val;
     }
    },
    isRead: {
     get() {
      return (this.flags & 2097155) !== 1;
     }
    },
    isWrite: {
     get() {
      return (this.flags & 2097155) !== 0;
     }
    },
    isAppend: {
     get() {
      return this.flags & 1024;
     }
    },
    flags: {
     get() {
      return this.shared.flags;
     },
     set(val) {
      this.shared.flags = val;
     }
    },
    position: {
     get() {
      return this.shared.position;
     },
     set(val) {
      this.shared.position = val;
     }
    }
   });
  }
  stream = Object.assign(new FS.FSStream, stream);
  if (fd == -1) {
   fd = FS.nextfd();
  }
  stream.fd = fd;
  FS.streams[fd] = stream;
  return stream;
 },
 closeStream: fd => {
  FS.streams[fd] = null;
 },
 chrdev_stream_ops: {
  open: stream => {
   var device = FS.getDevice(stream.node.rdev);
   stream.stream_ops = device.stream_ops;
   if (stream.stream_ops.open) {
    stream.stream_ops.open(stream);
   }
  },
  llseek: () => {
   throw new FS.ErrnoError(70);
  }
 },
 major: dev => dev >> 8,
 minor: dev => dev & 255,
 makedev: (ma, mi) => ma << 8 | mi,
 registerDevice: (dev, ops) => {
  FS.devices[dev] = {
   stream_ops: ops
  };
 },
 getDevice: dev => FS.devices[dev],
 getMounts: mount => {
  var mounts = [];
  var check = [ mount ];
  while (check.length) {
   var m = check.pop();
   mounts.push(m);
   check.push.apply(check, m.mounts);
  }
  return mounts;
 },
 syncfs: (populate, callback) => {
  if (typeof populate == "function") {
   callback = populate;
   populate = false;
  }
  FS.syncFSRequests++;
  if (FS.syncFSRequests > 1) {
   err(`warning: ${FS.syncFSRequests} FS.syncfs operations in flight at once, probably just doing extra work`);
  }
  var mounts = FS.getMounts(FS.root.mount);
  var completed = 0;
  function doCallback(errCode) {
   FS.syncFSRequests--;
   return callback(errCode);
  }
  function done(errCode) {
   if (errCode) {
    if (!done.errored) {
     done.errored = true;
     return doCallback(errCode);
    }
    return;
   }
   if (++completed >= mounts.length) {
    doCallback(null);
   }
  }
  mounts.forEach((mount => {
   if (!mount.type.syncfs) {
    return done(null);
   }
   mount.type.syncfs(mount, populate, done);
  }));
 },
 mount: (type, opts, mountpoint) => {
  var root = mountpoint === "/";
  var pseudo = !mountpoint;
  var node;
  if (root && FS.root) {
   throw new FS.ErrnoError(10);
  } else if (!root && !pseudo) {
   var lookup = FS.lookupPath(mountpoint, {
    follow_mount: false
   });
   mountpoint = lookup.path;
   node = lookup.node;
   if (FS.isMountpoint(node)) {
    throw new FS.ErrnoError(10);
   }
   if (!FS.isDir(node.mode)) {
    throw new FS.ErrnoError(54);
   }
  }
  var mount = {
   type: type,
   opts: opts,
   mountpoint: mountpoint,
   mounts: []
  };
  var mountRoot = type.mount(mount);
  mountRoot.mount = mount;
  mount.root = mountRoot;
  if (root) {
   FS.root = mountRoot;
  } else if (node) {
   node.mounted = mount;
   if (node.mount) {
    node.mount.mounts.push(mount);
   }
  }
  return mountRoot;
 },
 unmount: mountpoint => {
  var lookup = FS.lookupPath(mountpoint, {
   follow_mount: false
  });
  if (!FS.isMountpoint(lookup.node)) {
   throw new FS.ErrnoError(28);
  }
  var node = lookup.node;
  var mount = node.mounted;
  var mounts = FS.getMounts(mount);
  Object.keys(FS.nameTable).forEach((hash => {
   var current = FS.nameTable[hash];
   while (current) {
    var next = current.name_next;
    if (mounts.includes(current.mount)) {
     FS.destroyNode(current);
    }
    current = next;
   }
  }));
  node.mounted = null;
  var idx = node.mount.mounts.indexOf(mount);
  node.mount.mounts.splice(idx, 1);
 },
 lookup: (parent, name) => parent.node_ops.lookup(parent, name),
 mknod: (path, mode, dev) => {
  var lookup = FS.lookupPath(path, {
   parent: true
  });
  var parent = lookup.node;
  var name = PATH.basename(path);
  if (!name || name === "." || name === "..") {
   throw new FS.ErrnoError(28);
  }
  var errCode = FS.mayCreate(parent, name);
  if (errCode) {
   throw new FS.ErrnoError(errCode);
  }
  if (!parent.node_ops.mknod) {
   throw new FS.ErrnoError(63);
  }
  return parent.node_ops.mknod(parent, name, mode, dev);
 },
 create: (path, mode) => {
  mode = mode !== undefined ? mode : 438;
  mode &= 4095;
  mode |= 32768;
  return FS.mknod(path, mode, 0);
 },
 mkdir: (path, mode) => {
  mode = mode !== undefined ? mode : 511;
  mode &= 511 | 512;
  mode |= 16384;
  return FS.mknod(path, mode, 0);
 },
 mkdirTree: (path, mode) => {
  var dirs = path.split("/");
  var d = "";
  for (var i = 0; i < dirs.length; ++i) {
   if (!dirs[i]) continue;
   d += "/" + dirs[i];
   try {
    FS.mkdir(d, mode);
   } catch (e) {
    if (e.errno != 20) throw e;
   }
  }
 },
 mkdev: (path, mode, dev) => {
  if (typeof dev == "undefined") {
   dev = mode;
   mode = 438;
  }
  mode |= 8192;
  return FS.mknod(path, mode, dev);
 },
 symlink: (oldpath, newpath) => {
  if (!PATH_FS.resolve(oldpath)) {
   throw new FS.ErrnoError(44);
  }
  var lookup = FS.lookupPath(newpath, {
   parent: true
  });
  var parent = lookup.node;
  if (!parent) {
   throw new FS.ErrnoError(44);
  }
  var newname = PATH.basename(newpath);
  var errCode = FS.mayCreate(parent, newname);
  if (errCode) {
   throw new FS.ErrnoError(errCode);
  }
  if (!parent.node_ops.symlink) {
   throw new FS.ErrnoError(63);
  }
  return parent.node_ops.symlink(parent, newname, oldpath);
 },
 rename: (old_path, new_path) => {
  var old_dirname = PATH.dirname(old_path);
  var new_dirname = PATH.dirname(new_path);
  var old_name = PATH.basename(old_path);
  var new_name = PATH.basename(new_path);
  var lookup, old_dir, new_dir;
  lookup = FS.lookupPath(old_path, {
   parent: true
  });
  old_dir = lookup.node;
  lookup = FS.lookupPath(new_path, {
   parent: true
  });
  new_dir = lookup.node;
  if (!old_dir || !new_dir) throw new FS.ErrnoError(44);
  if (old_dir.mount !== new_dir.mount) {
   throw new FS.ErrnoError(75);
  }
  var old_node = FS.lookupNode(old_dir, old_name);
  var relative = PATH_FS.relative(old_path, new_dirname);
  if (relative.charAt(0) !== ".") {
   throw new FS.ErrnoError(28);
  }
  relative = PATH_FS.relative(new_path, old_dirname);
  if (relative.charAt(0) !== ".") {
   throw new FS.ErrnoError(55);
  }
  var new_node;
  try {
   new_node = FS.lookupNode(new_dir, new_name);
  } catch (e) {}
  if (old_node === new_node) {
   return;
  }
  var isdir = FS.isDir(old_node.mode);
  var errCode = FS.mayDelete(old_dir, old_name, isdir);
  if (errCode) {
   throw new FS.ErrnoError(errCode);
  }
  errCode = new_node ? FS.mayDelete(new_dir, new_name, isdir) : FS.mayCreate(new_dir, new_name);
  if (errCode) {
   throw new FS.ErrnoError(errCode);
  }
  if (!old_dir.node_ops.rename) {
   throw new FS.ErrnoError(63);
  }
  if (FS.isMountpoint(old_node) || new_node && FS.isMountpoint(new_node)) {
   throw new FS.ErrnoError(10);
  }
  if (new_dir !== old_dir) {
   errCode = FS.nodePermissions(old_dir, "w");
   if (errCode) {
    throw new FS.ErrnoError(errCode);
   }
  }
  FS.hashRemoveNode(old_node);
  try {
   old_dir.node_ops.rename(old_node, new_dir, new_name);
  } catch (e) {
   throw e;
  } finally {
   FS.hashAddNode(old_node);
  }
 },
 rmdir: path => {
  var lookup = FS.lookupPath(path, {
   parent: true
  });
  var parent = lookup.node;
  var name = PATH.basename(path);
  var node = FS.lookupNode(parent, name);
  var errCode = FS.mayDelete(parent, name, true);
  if (errCode) {
   throw new FS.ErrnoError(errCode);
  }
  if (!parent.node_ops.rmdir) {
   throw new FS.ErrnoError(63);
  }
  if (FS.isMountpoint(node)) {
   throw new FS.ErrnoError(10);
  }
  parent.node_ops.rmdir(parent, name);
  FS.destroyNode(node);
 },
 readdir: path => {
  var lookup = FS.lookupPath(path, {
   follow: true
  });
  var node = lookup.node;
  if (!node.node_ops.readdir) {
   throw new FS.ErrnoError(54);
  }
  return node.node_ops.readdir(node);
 },
 unlink: path => {
  var lookup = FS.lookupPath(path, {
   parent: true
  });
  var parent = lookup.node;
  if (!parent) {
   throw new FS.ErrnoError(44);
  }
  var name = PATH.basename(path);
  var node = FS.lookupNode(parent, name);
  var errCode = FS.mayDelete(parent, name, false);
  if (errCode) {
   throw new FS.ErrnoError(errCode);
  }
  if (!parent.node_ops.unlink) {
   throw new FS.ErrnoError(63);
  }
  if (FS.isMountpoint(node)) {
   throw new FS.ErrnoError(10);
  }
  parent.node_ops.unlink(parent, name);
  FS.destroyNode(node);
 },
 readlink: path => {
  var lookup = FS.lookupPath(path);
  var link = lookup.node;
  if (!link) {
   throw new FS.ErrnoError(44);
  }
  if (!link.node_ops.readlink) {
   throw new FS.ErrnoError(28);
  }
  return PATH_FS.resolve(FS.getPath(link.parent), link.node_ops.readlink(link));
 },
 stat: (path, dontFollow) => {
  var lookup = FS.lookupPath(path, {
   follow: !dontFollow
  });
  var node = lookup.node;
  if (!node) {
   throw new FS.ErrnoError(44);
  }
  if (!node.node_ops.getattr) {
   throw new FS.ErrnoError(63);
  }
  return node.node_ops.getattr(node);
 },
 lstat: path => FS.stat(path, true),
 chmod: (path, mode, dontFollow) => {
  var node;
  if (typeof path == "string") {
   var lookup = FS.lookupPath(path, {
    follow: !dontFollow
   });
   node = lookup.node;
  } else {
   node = path;
  }
  if (!node.node_ops.setattr) {
   throw new FS.ErrnoError(63);
  }
  node.node_ops.setattr(node, {
   mode: mode & 4095 | node.mode & ~4095,
   timestamp: Date.now()
  });
 },
 lchmod: (path, mode) => {
  FS.chmod(path, mode, true);
 },
 fchmod: (fd, mode) => {
  var stream = FS.getStreamChecked(fd);
  FS.chmod(stream.node, mode);
 },
 chown: (path, uid, gid, dontFollow) => {
  var node;
  if (typeof path == "string") {
   var lookup = FS.lookupPath(path, {
    follow: !dontFollow
   });
   node = lookup.node;
  } else {
   node = path;
  }
  if (!node.node_ops.setattr) {
   throw new FS.ErrnoError(63);
  }
  node.node_ops.setattr(node, {
   timestamp: Date.now()
  });
 },
 lchown: (path, uid, gid) => {
  FS.chown(path, uid, gid, true);
 },
 fchown: (fd, uid, gid) => {
  var stream = FS.getStreamChecked(fd);
  FS.chown(stream.node, uid, gid);
 },
 truncate: (path, len) => {
  if (len < 0) {
   throw new FS.ErrnoError(28);
  }
  var node;
  if (typeof path == "string") {
   var lookup = FS.lookupPath(path, {
    follow: true
   });
   node = lookup.node;
  } else {
   node = path;
  }
  if (!node.node_ops.setattr) {
   throw new FS.ErrnoError(63);
  }
  if (FS.isDir(node.mode)) {
   throw new FS.ErrnoError(31);
  }
  if (!FS.isFile(node.mode)) {
   throw new FS.ErrnoError(28);
  }
  var errCode = FS.nodePermissions(node, "w");
  if (errCode) {
   throw new FS.ErrnoError(errCode);
  }
  node.node_ops.setattr(node, {
   size: len,
   timestamp: Date.now()
  });
 },
 ftruncate: (fd, len) => {
  var stream = FS.getStreamChecked(fd);
  if ((stream.flags & 2097155) === 0) {
   throw new FS.ErrnoError(28);
  }
  FS.truncate(stream.node, len);
 },
 utime: (path, atime, mtime) => {
  var lookup = FS.lookupPath(path, {
   follow: true
  });
  var node = lookup.node;
  node.node_ops.setattr(node, {
   timestamp: Math.max(atime, mtime)
  });
 },
 open: (path, flags, mode) => {
  if (path === "") {
   throw new FS.ErrnoError(44);
  }
  flags = typeof flags == "string" ? FS_modeStringToFlags(flags) : flags;
  mode = typeof mode == "undefined" ? 438 : mode;
  if (flags & 64) {
   mode = mode & 4095 | 32768;
  } else {
   mode = 0;
  }
  var node;
  if (typeof path == "object") {
   node = path;
  } else {
   path = PATH.normalize(path);
   try {
    var lookup = FS.lookupPath(path, {
     follow: !(flags & 131072)
    });
    node = lookup.node;
   } catch (e) {}
  }
  var created = false;
  if (flags & 64) {
   if (node) {
    if (flags & 128) {
     throw new FS.ErrnoError(20);
    }
   } else {
    node = FS.mknod(path, mode, 0);
    created = true;
   }
  }
  if (!node) {
   throw new FS.ErrnoError(44);
  }
  if (FS.isChrdev(node.mode)) {
   flags &= ~512;
  }
  if (flags & 65536 && !FS.isDir(node.mode)) {
   throw new FS.ErrnoError(54);
  }
  if (!created) {
   var errCode = FS.mayOpen(node, flags);
   if (errCode) {
    throw new FS.ErrnoError(errCode);
   }
  }
  if (flags & 512 && !created) {
   FS.truncate(node, 0);
  }
  flags &= ~(128 | 512 | 131072);
  var stream = FS.createStream({
   node: node,
   path: FS.getPath(node),
   flags: flags,
   seekable: true,
   position: 0,
   stream_ops: node.stream_ops,
   ungotten: [],
   error: false
  });
  if (stream.stream_ops.open) {
   stream.stream_ops.open(stream);
  }
  if (Module["logReadFiles"] && !(flags & 1)) {
   if (!FS.readFiles) FS.readFiles = {};
   if (!(path in FS.readFiles)) {
    FS.readFiles[path] = 1;
   }
  }
  return stream;
 },
 close: stream => {
  if (FS.isClosed(stream)) {
   throw new FS.ErrnoError(8);
  }
  if (stream.getdents) stream.getdents = null;
  try {
   if (stream.stream_ops.close) {
    stream.stream_ops.close(stream);
   }
  } catch (e) {
   throw e;
  } finally {
   FS.closeStream(stream.fd);
  }
  stream.fd = null;
 },
 isClosed: stream => stream.fd === null,
 llseek: (stream, offset, whence) => {
  if (FS.isClosed(stream)) {
   throw new FS.ErrnoError(8);
  }
  if (!stream.seekable || !stream.stream_ops.llseek) {
   throw new FS.ErrnoError(70);
  }
  if (whence != 0 && whence != 1 && whence != 2) {
   throw new FS.ErrnoError(28);
  }
  stream.position = stream.stream_ops.llseek(stream, offset, whence);
  stream.ungotten = [];
  return stream.position;
 },
 read: (stream, buffer, offset, length, position) => {
  if (length < 0 || position < 0) {
   throw new FS.ErrnoError(28);
  }
  if (FS.isClosed(stream)) {
   throw new FS.ErrnoError(8);
  }
  if ((stream.flags & 2097155) === 1) {
   throw new FS.ErrnoError(8);
  }
  if (FS.isDir(stream.node.mode)) {
   throw new FS.ErrnoError(31);
  }
  if (!stream.stream_ops.read) {
   throw new FS.ErrnoError(28);
  }
  var seeking = typeof position != "undefined";
  if (!seeking) {
   position = stream.position;
  } else if (!stream.seekable) {
   throw new FS.ErrnoError(70);
  }
  var bytesRead = stream.stream_ops.read(stream, buffer, offset, length, position);
  if (!seeking) stream.position += bytesRead;
  return bytesRead;
 },
 write: (stream, buffer, offset, length, position, canOwn) => {
  if (length < 0 || position < 0) {
   throw new FS.ErrnoError(28);
  }
  if (FS.isClosed(stream)) {
   throw new FS.ErrnoError(8);
  }
  if ((stream.flags & 2097155) === 0) {
   throw new FS.ErrnoError(8);
  }
  if (FS.isDir(stream.node.mode)) {
   throw new FS.ErrnoError(31);
  }
  if (!stream.stream_ops.write) {
   throw new FS.ErrnoError(28);
  }
  if (stream.seekable && stream.flags & 1024) {
   FS.llseek(stream, 0, 2);
  }
  var seeking = typeof position != "undefined";
  if (!seeking) {
   position = stream.position;
  } else if (!stream.seekable) {
   throw new FS.ErrnoError(70);
  }
  var bytesWritten = stream.stream_ops.write(stream, buffer, offset, length, position, canOwn);
  if (!seeking) stream.position += bytesWritten;
  return bytesWritten;
 },
 allocate: (stream, offset, length) => {
  if (FS.isClosed(stream)) {
   throw new FS.ErrnoError(8);
  }
  if (offset < 0 || length <= 0) {
   throw new FS.ErrnoError(28);
  }
  if ((stream.flags & 2097155) === 0) {
   throw new FS.ErrnoError(8);
  }
  if (!FS.isFile(stream.node.mode) && !FS.isDir(stream.node.mode)) {
   throw new FS.ErrnoError(43);
  }
  if (!stream.stream_ops.allocate) {
   throw new FS.ErrnoError(138);
  }
  stream.stream_ops.allocate(stream, offset, length);
 },
 mmap: (stream, length, position, prot, flags) => {
  if ((prot & 2) !== 0 && (flags & 2) === 0 && (stream.flags & 2097155) !== 2) {
   throw new FS.ErrnoError(2);
  }
  if ((stream.flags & 2097155) === 1) {
   throw new FS.ErrnoError(2);
  }
  if (!stream.stream_ops.mmap) {
   throw new FS.ErrnoError(43);
  }
  return stream.stream_ops.mmap(stream, length, position, prot, flags);
 },
 msync: (stream, buffer, offset, length, mmapFlags) => {
  if (!stream.stream_ops.msync) {
   return 0;
  }
  return stream.stream_ops.msync(stream, buffer, offset, length, mmapFlags);
 },
 munmap: stream => 0,
 ioctl: (stream, cmd, arg) => {
  if (!stream.stream_ops.ioctl) {
   throw new FS.ErrnoError(59);
  }
  return stream.stream_ops.ioctl(stream, cmd, arg);
 },
 readFile: (path, opts = {}) => {
  opts.flags = opts.flags || 0;
  opts.encoding = opts.encoding || "binary";
  if (opts.encoding !== "utf8" && opts.encoding !== "binary") {
   throw new Error(`Invalid encoding type "${opts.encoding}"`);
  }
  var ret;
  var stream = FS.open(path, opts.flags);
  var stat = FS.stat(path);
  var length = stat.size;
  var buf = new Uint8Array(length);
  FS.read(stream, buf, 0, length, 0);
  if (opts.encoding === "utf8") {
   ret = UTF8ArrayToString(buf, 0);
  } else if (opts.encoding === "binary") {
   ret = buf;
  }
  FS.close(stream);
  return ret;
 },
 writeFile: (path, data, opts = {}) => {
  opts.flags = opts.flags || 577;
  var stream = FS.open(path, opts.flags, opts.mode);
  if (typeof data == "string") {
   var buf = new Uint8Array(lengthBytesUTF8(data) + 1);
   var actualNumBytes = stringToUTF8Array(data, buf, 0, buf.length);
   FS.write(stream, buf, 0, actualNumBytes, undefined, opts.canOwn);
  } else if (ArrayBuffer.isView(data)) {
   FS.write(stream, data, 0, data.byteLength, undefined, opts.canOwn);
  } else {
   throw new Error("Unsupported data type");
  }
  FS.close(stream);
 },
 cwd: () => FS.currentPath,
 chdir: path => {
  var lookup = FS.lookupPath(path, {
   follow: true
  });
  if (lookup.node === null) {
   throw new FS.ErrnoError(44);
  }
  if (!FS.isDir(lookup.node.mode)) {
   throw new FS.ErrnoError(54);
  }
  var errCode = FS.nodePermissions(lookup.node, "x");
  if (errCode) {
   throw new FS.ErrnoError(errCode);
  }
  FS.currentPath = lookup.path;
 },
 createDefaultDirectories: () => {
  FS.mkdir("/tmp");
  FS.mkdir("/home");
  FS.mkdir("/home/web_user");
 },
 createDefaultDevices: () => {
  FS.mkdir("/dev");
  FS.registerDevice(FS.makedev(1, 3), {
   read: () => 0,
   write: (stream, buffer, offset, length, pos) => length
  });
  FS.mkdev("/dev/null", FS.makedev(1, 3));
  TTY.register(FS.makedev(5, 0), TTY.default_tty_ops);
  TTY.register(FS.makedev(6, 0), TTY.default_tty1_ops);
  FS.mkdev("/dev/tty", FS.makedev(5, 0));
  FS.mkdev("/dev/tty1", FS.makedev(6, 0));
  var randomBuffer = new Uint8Array(1024), randomLeft = 0;
  var randomByte = () => {
   if (randomLeft === 0) {
    randomLeft = randomFill(randomBuffer).byteLength;
   }
   return randomBuffer[--randomLeft];
  };
  FS.createDevice("/dev", "random", randomByte);
  FS.createDevice("/dev", "urandom", randomByte);
  FS.mkdir("/dev/shm");
  FS.mkdir("/dev/shm/tmp");
 },
 createSpecialDirectories: () => {
  FS.mkdir("/proc");
  var proc_self = FS.mkdir("/proc/self");
  FS.mkdir("/proc/self/fd");
  FS.mount({
   mount: () => {
    var node = FS.createNode(proc_self, "fd", 16384 | 511, 73);
    node.node_ops = {
     lookup: (parent, name) => {
      var fd = +name;
      var stream = FS.getStreamChecked(fd);
      var ret = {
       parent: null,
       mount: {
        mountpoint: "fake"
       },
       node_ops: {
        readlink: () => stream.path
       }
      };
      ret.parent = ret;
      return ret;
     }
    };
    return node;
   }
  }, {}, "/proc/self/fd");
 },
 createStandardStreams: () => {
  if (Module["stdin"]) {
   FS.createDevice("/dev", "stdin", Module["stdin"]);
  } else {
   FS.symlink("/dev/tty", "/dev/stdin");
  }
  if (Module["stdout"]) {
   FS.createDevice("/dev", "stdout", null, Module["stdout"]);
  } else {
   FS.symlink("/dev/tty", "/dev/stdout");
  }
  if (Module["stderr"]) {
   FS.createDevice("/dev", "stderr", null, Module["stderr"]);
  } else {
   FS.symlink("/dev/tty1", "/dev/stderr");
  }
  var stdin = FS.open("/dev/stdin", 0);
  var stdout = FS.open("/dev/stdout", 1);
  var stderr = FS.open("/dev/stderr", 1);
 },
 ensureErrnoError: () => {
  if (FS.ErrnoError) return;
  FS.ErrnoError = function ErrnoError(errno, node) {
   this.name = "ErrnoError";
   this.node = node;
   this.setErrno = function(errno) {
    this.errno = errno;
   };
   this.setErrno(errno);
   this.message = "FS error";
  };
  FS.ErrnoError.prototype = new Error;
  FS.ErrnoError.prototype.constructor = FS.ErrnoError;
  [ 44 ].forEach((code => {
   FS.genericErrors[code] = new FS.ErrnoError(code);
   FS.genericErrors[code].stack = "<generic error, no stack>";
  }));
 },
 staticInit: () => {
  FS.ensureErrnoError();
  FS.nameTable = new Array(4096);
  FS.mount(MEMFS, {}, "/");
  FS.createDefaultDirectories();
  FS.createDefaultDevices();
  FS.createSpecialDirectories();
  FS.filesystems = {
   "MEMFS": MEMFS,
   "NODEFS": NODEFS
  };
 },
 init: (input, output, error) => {
  FS.init.initialized = true;
  FS.ensureErrnoError();
  Module["stdin"] = input || Module["stdin"];
  Module["stdout"] = output || Module["stdout"];
  Module["stderr"] = error || Module["stderr"];
  FS.createStandardStreams();
 },
 quit: () => {
  FS.init.initialized = false;
  _fflush(0);
  for (var i = 0; i < FS.streams.length; i++) {
   var stream = FS.streams[i];
   if (!stream) {
    continue;
   }
   FS.close(stream);
  }
 },
 findObject: (path, dontResolveLastLink) => {
  var ret = FS.analyzePath(path, dontResolveLastLink);
  if (!ret.exists) {
   return null;
  }
  return ret.object;
 },
 analyzePath: (path, dontResolveLastLink) => {
  try {
   var lookup = FS.lookupPath(path, {
    follow: !dontResolveLastLink
   });
   path = lookup.path;
  } catch (e) {}
  var ret = {
   isRoot: false,
   exists: false,
   error: 0,
   name: null,
   path: null,
   object: null,
   parentExists: false,
   parentPath: null,
   parentObject: null
  };
  try {
   var lookup = FS.lookupPath(path, {
    parent: true
   });
   ret.parentExists = true;
   ret.parentPath = lookup.path;
   ret.parentObject = lookup.node;
   ret.name = PATH.basename(path);
   lookup = FS.lookupPath(path, {
    follow: !dontResolveLastLink
   });
   ret.exists = true;
   ret.path = lookup.path;
   ret.object = lookup.node;
   ret.name = lookup.node.name;
   ret.isRoot = lookup.path === "/";
  } catch (e) {
   ret.error = e.errno;
  }
  return ret;
 },
 createPath: (parent, path, canRead, canWrite) => {
  parent = typeof parent == "string" ? parent : FS.getPath(parent);
  var parts = path.split("/").reverse();
  while (parts.length) {
   var part = parts.pop();
   if (!part) continue;
   var current = PATH.join2(parent, part);
   try {
    FS.mkdir(current);
   } catch (e) {}
   parent = current;
  }
  return current;
 },
 createFile: (parent, name, properties, canRead, canWrite) => {
  var path = PATH.join2(typeof parent == "string" ? parent : FS.getPath(parent), name);
  var mode = FS_getMode(canRead, canWrite);
  return FS.create(path, mode);
 },
 createDataFile: (parent, name, data, canRead, canWrite, canOwn) => {
  var path = name;
  if (parent) {
   parent = typeof parent == "string" ? parent : FS.getPath(parent);
   path = name ? PATH.join2(parent, name) : parent;
  }
  var mode = FS_getMode(canRead, canWrite);
  var node = FS.create(path, mode);
  if (data) {
   if (typeof data == "string") {
    var arr = new Array(data.length);
    for (var i = 0, len = data.length; i < len; ++i) arr[i] = data.charCodeAt(i);
    data = arr;
   }
   FS.chmod(node, mode | 146);
   var stream = FS.open(node, 577);
   FS.write(stream, data, 0, data.length, 0, canOwn);
   FS.close(stream);
   FS.chmod(node, mode);
  }
  return node;
 },
 createDevice: (parent, name, input, output) => {
  var path = PATH.join2(typeof parent == "string" ? parent : FS.getPath(parent), name);
  var mode = FS_getMode(!!input, !!output);
  if (!FS.createDevice.major) FS.createDevice.major = 64;
  var dev = FS.makedev(FS.createDevice.major++, 0);
  FS.registerDevice(dev, {
   open: stream => {
    stream.seekable = false;
   },
   close: stream => {
    if (output && output.buffer && output.buffer.length) {
     output(10);
    }
   },
   read: (stream, buffer, offset, length, pos) => {
    var bytesRead = 0;
    for (var i = 0; i < length; i++) {
     var result;
     try {
      result = input();
     } catch (e) {
      throw new FS.ErrnoError(29);
     }
     if (result === undefined && bytesRead === 0) {
      throw new FS.ErrnoError(6);
     }
     if (result === null || result === undefined) break;
     bytesRead++;
     buffer[offset + i] = result;
    }
    if (bytesRead) {
     stream.node.timestamp = Date.now();
    }
    return bytesRead;
   },
   write: (stream, buffer, offset, length, pos) => {
    for (var i = 0; i < length; i++) {
     try {
      output(buffer[offset + i]);
     } catch (e) {
      throw new FS.ErrnoError(29);
     }
    }
    if (length) {
     stream.node.timestamp = Date.now();
    }
    return i;
   }
  });
  return FS.mkdev(path, mode, dev);
 },
 forceLoadFile: obj => {
  if (obj.isDevice || obj.isFolder || obj.link || obj.contents) return true;
  if (typeof XMLHttpRequest != "undefined") {
   throw new Error("Lazy loading should have been performed (contents set) in createLazyFile, but it was not. Lazy loading only works in web workers. Use --embed-file or --preload-file in emcc on the main thread.");
  } else if (read_) {
   try {
    obj.contents = intArrayFromString(read_(obj.url), true);
    obj.usedBytes = obj.contents.length;
   } catch (e) {
    throw new FS.ErrnoError(29);
   }
  } else {
   throw new Error("Cannot load without read() or XMLHttpRequest.");
  }
 },
 createLazyFile: (parent, name, url, canRead, canWrite) => {
  function LazyUint8Array() {
   this.lengthKnown = false;
   this.chunks = [];
  }
  LazyUint8Array.prototype.get = function LazyUint8Array_get(idx) {
   if (idx > this.length - 1 || idx < 0) {
    return undefined;
   }
   var chunkOffset = idx % this.chunkSize;
   var chunkNum = idx / this.chunkSize | 0;
   return this.getter(chunkNum)[chunkOffset];
  };
  LazyUint8Array.prototype.setDataGetter = function LazyUint8Array_setDataGetter(getter) {
   this.getter = getter;
  };
  LazyUint8Array.prototype.cacheLength = function LazyUint8Array_cacheLength() {
   var xhr = new XMLHttpRequest;
   xhr.open("HEAD", url, false);
   xhr.send(null);
   if (!(xhr.status >= 200 && xhr.status < 300 || xhr.status === 304)) throw new Error("Couldn't load " + url + ". Status: " + xhr.status);
   var datalength = Number(xhr.getResponseHeader("Content-length"));
   var header;
   var hasByteServing = (header = xhr.getResponseHeader("Accept-Ranges")) && header === "bytes";
   var usesGzip = (header = xhr.getResponseHeader("Content-Encoding")) && header === "gzip";
   var chunkSize = 1024 * 1024;
   if (!hasByteServing) chunkSize = datalength;
   var doXHR = (from, to) => {
    if (from > to) throw new Error("invalid range (" + from + ", " + to + ") or no bytes requested!");
    if (to > datalength - 1) throw new Error("only " + datalength + " bytes available! programmer error!");
    var xhr = new XMLHttpRequest;
    xhr.open("GET", url, false);
    if (datalength !== chunkSize) xhr.setRequestHeader("Range", "bytes=" + from + "-" + to);
    xhr.responseType = "arraybuffer";
    if (xhr.overrideMimeType) {
     xhr.overrideMimeType("text/plain; charset=x-user-defined");
    }
    xhr.send(null);
    if (!(xhr.status >= 200 && xhr.status < 300 || xhr.status === 304)) throw new Error("Couldn't load " + url + ". Status: " + xhr.status);
    if (xhr.response !== undefined) {
     return new Uint8Array(xhr.response || []);
    }
    return intArrayFromString(xhr.responseText || "", true);
   };
   var lazyArray = this;
   lazyArray.setDataGetter((chunkNum => {
    var start = chunkNum * chunkSize;
    var end = (chunkNum + 1) * chunkSize - 1;
    end = Math.min(end, datalength - 1);
    if (typeof lazyArray.chunks[chunkNum] == "undefined") {
     lazyArray.chunks[chunkNum] = doXHR(start, end);
    }
    if (typeof lazyArray.chunks[chunkNum] == "undefined") throw new Error("doXHR failed!");
    return lazyArray.chunks[chunkNum];
   }));
   if (usesGzip || !datalength) {
    chunkSize = datalength = 1;
    datalength = this.getter(0).length;
    chunkSize = datalength;
    out("LazyFiles on gzip forces download of the whole file when length is accessed");
   }
   this._length = datalength;
   this._chunkSize = chunkSize;
   this.lengthKnown = true;
  };
  if (typeof XMLHttpRequest != "undefined") {
   if (!ENVIRONMENT_IS_WORKER) throw "Cannot do synchronous binary XHRs outside webworkers in modern browsers. Use --embed-file or --preload-file in emcc";
   var lazyArray = new LazyUint8Array;
   Object.defineProperties(lazyArray, {
    length: {
     get: function() {
      if (!this.lengthKnown) {
       this.cacheLength();
      }
      return this._length;
     }
    },
    chunkSize: {
     get: function() {
      if (!this.lengthKnown) {
       this.cacheLength();
      }
      return this._chunkSize;
     }
    }
   });
   var properties = {
    isDevice: false,
    contents: lazyArray
   };
  } else {
   var properties = {
    isDevice: false,
    url: url
   };
  }
  var node = FS.createFile(parent, name, properties, canRead, canWrite);
  if (properties.contents) {
   node.contents = properties.contents;
  } else if (properties.url) {
   node.contents = null;
   node.url = properties.url;
  }
  Object.defineProperties(node, {
   usedBytes: {
    get: function() {
     return this.contents.length;
    }
   }
  });
  var stream_ops = {};
  var keys = Object.keys(node.stream_ops);
  keys.forEach((key => {
   var fn = node.stream_ops[key];
   stream_ops[key] = function forceLoadLazyFile() {
    FS.forceLoadFile(node);
    return fn.apply(null, arguments);
   };
  }));
  function writeChunks(stream, buffer, offset, length, position) {
   var contents = stream.node.contents;
   if (position >= contents.length) return 0;
   var size = Math.min(contents.length - position, length);
   if (contents.slice) {
    for (var i = 0; i < size; i++) {
     buffer[offset + i] = contents[position + i];
    }
   } else {
    for (var i = 0; i < size; i++) {
     buffer[offset + i] = contents.get(position + i);
    }
   }
   return size;
  }
  stream_ops.read = (stream, buffer, offset, length, position) => {
   FS.forceLoadFile(node);
   return writeChunks(stream, buffer, offset, length, position);
  };
  stream_ops.mmap = (stream, length, position, prot, flags) => {
   FS.forceLoadFile(node);
   var ptr = mmapAlloc(length);
   if (!ptr) {
    throw new FS.ErrnoError(48);
   }
   writeChunks(stream, HEAP8, ptr, length, position);
   return {
    ptr: ptr,
    allocated: true
   };
  };
  node.stream_ops = stream_ops;
  return node;
 }
};

var SYSCALLS = {
 DEFAULT_POLLMASK: 5,
 calculateAt: function(dirfd, path, allowEmpty) {
  if (PATH.isAbs(path)) {
   return path;
  }
  var dir;
  if (dirfd === -100) {
   dir = FS.cwd();
  } else {
   var dirstream = SYSCALLS.getStreamFromFD(dirfd);
   dir = dirstream.path;
  }
  if (path.length == 0) {
   if (!allowEmpty) {
    throw new FS.ErrnoError(44);
   }
   return dir;
  }
  return PATH.join2(dir, path);
 },
 doStat: function(func, path, buf) {
  try {
   var stat = func(path);
  } catch (e) {
   if (e && e.node && PATH.normalize(path) !== PATH.normalize(FS.getPath(e.node))) {
    return -54;
   }
   throw e;
  }
  HEAP32[buf >> 2] = stat.dev;
  HEAP32[buf + 4 >> 2] = stat.mode;
  HEAPU32[buf + 8 >> 2] = stat.nlink;
  HEAP32[buf + 12 >> 2] = stat.uid;
  HEAP32[buf + 16 >> 2] = stat.gid;
  HEAP32[buf + 20 >> 2] = stat.rdev;
  tempI64 = [ stat.size >>> 0, (tempDouble = stat.size, +Math.abs(tempDouble) >= 1 ? tempDouble > 0 ? +Math.floor(tempDouble / 4294967296) >>> 0 : ~~+Math.ceil((tempDouble - +(~~tempDouble >>> 0)) / 4294967296) >>> 0 : 0) ], 
  HEAP32[buf + 24 >> 2] = tempI64[0], HEAP32[buf + 28 >> 2] = tempI64[1];
  HEAP32[buf + 32 >> 2] = 4096;
  HEAP32[buf + 36 >> 2] = stat.blocks;
  var atime = stat.atime.getTime();
  var mtime = stat.mtime.getTime();
  var ctime = stat.ctime.getTime();
  tempI64 = [ Math.floor(atime / 1e3) >>> 0, (tempDouble = Math.floor(atime / 1e3), 
  +Math.abs(tempDouble) >= 1 ? tempDouble > 0 ? +Math.floor(tempDouble / 4294967296) >>> 0 : ~~+Math.ceil((tempDouble - +(~~tempDouble >>> 0)) / 4294967296) >>> 0 : 0) ], 
  HEAP32[buf + 40 >> 2] = tempI64[0], HEAP32[buf + 44 >> 2] = tempI64[1];
  HEAPU32[buf + 48 >> 2] = atime % 1e3 * 1e3;
  tempI64 = [ Math.floor(mtime / 1e3) >>> 0, (tempDouble = Math.floor(mtime / 1e3), 
  +Math.abs(tempDouble) >= 1 ? tempDouble > 0 ? +Math.floor(tempDouble / 4294967296) >>> 0 : ~~+Math.ceil((tempDouble - +(~~tempDouble >>> 0)) / 4294967296) >>> 0 : 0) ], 
  HEAP32[buf + 56 >> 2] = tempI64[0], HEAP32[buf + 60 >> 2] = tempI64[1];
  HEAPU32[buf + 64 >> 2] = mtime % 1e3 * 1e3;
  tempI64 = [ Math.floor(ctime / 1e3) >>> 0, (tempDouble = Math.floor(ctime / 1e3), 
  +Math.abs(tempDouble) >= 1 ? tempDouble > 0 ? +Math.floor(tempDouble / 4294967296) >>> 0 : ~~+Math.ceil((tempDouble - +(~~tempDouble >>> 0)) / 4294967296) >>> 0 : 0) ], 
  HEAP32[buf + 72 >> 2] = tempI64[0], HEAP32[buf + 76 >> 2] = tempI64[1];
  HEAPU32[buf + 80 >> 2] = ctime % 1e3 * 1e3;
  tempI64 = [ stat.ino >>> 0, (tempDouble = stat.ino, +Math.abs(tempDouble) >= 1 ? tempDouble > 0 ? +Math.floor(tempDouble / 4294967296) >>> 0 : ~~+Math.ceil((tempDouble - +(~~tempDouble >>> 0)) / 4294967296) >>> 0 : 0) ], 
  HEAP32[buf + 88 >> 2] = tempI64[0], HEAP32[buf + 92 >> 2] = tempI64[1];
  return 0;
 },
 doMsync: function(addr, stream, len, flags, offset) {
  if (!FS.isFile(stream.node.mode)) {
   throw new FS.ErrnoError(43);
  }
  if (flags & 2) {
   return 0;
  }
  var buffer = HEAPU8.slice(addr, addr + len);
  FS.msync(stream, buffer, offset, len, flags);
 },
 varargs: undefined,
 get() {
  SYSCALLS.varargs += 4;
  var ret = HEAP32[SYSCALLS.varargs - 4 >> 2];
  return ret;
 },
 getStr(ptr) {
  var ret = UTF8ToString(ptr);
  return ret;
 },
 getStreamFromFD: function(fd) {
  var stream = FS.getStreamChecked(fd);
  return stream;
 }
};

function ___syscall__newselect(nfds, readfds, writefds, exceptfds, timeout) {
 try {
  var total = 0;
  var srcReadLow = readfds ? HEAP32[readfds >> 2] : 0, srcReadHigh = readfds ? HEAP32[readfds + 4 >> 2] : 0;
  var srcWriteLow = writefds ? HEAP32[writefds >> 2] : 0, srcWriteHigh = writefds ? HEAP32[writefds + 4 >> 2] : 0;
  var srcExceptLow = exceptfds ? HEAP32[exceptfds >> 2] : 0, srcExceptHigh = exceptfds ? HEAP32[exceptfds + 4 >> 2] : 0;
  var dstReadLow = 0, dstReadHigh = 0;
  var dstWriteLow = 0, dstWriteHigh = 0;
  var dstExceptLow = 0, dstExceptHigh = 0;
  var allLow = (readfds ? HEAP32[readfds >> 2] : 0) | (writefds ? HEAP32[writefds >> 2] : 0) | (exceptfds ? HEAP32[exceptfds >> 2] : 0);
  var allHigh = (readfds ? HEAP32[readfds + 4 >> 2] : 0) | (writefds ? HEAP32[writefds + 4 >> 2] : 0) | (exceptfds ? HEAP32[exceptfds + 4 >> 2] : 0);
  var check = function(fd, low, high, val) {
   return fd < 32 ? low & val : high & val;
  };
  for (var fd = 0; fd < nfds; fd++) {
   var mask = 1 << fd % 32;
   if (!check(fd, allLow, allHigh, mask)) {
    continue;
   }
   var stream = SYSCALLS.getStreamFromFD(fd);
   var flags = SYSCALLS.DEFAULT_POLLMASK;
   if (stream.stream_ops?.poll) {
    var timeoutInMillis = -1;
    if (timeout) {
     var tv_sec = readfds ? HEAP32[timeout >> 2] : 0, tv_usec = readfds ? HEAP32[timeout + 8 >> 2] : 0;
     timeoutInMillis = (tv_sec + tv_usec / 1e6) * 1e3;
    }
    flags = stream.stream_ops.poll(stream, timeoutInMillis);
   }
   if (flags & 1 && check(fd, srcReadLow, srcReadHigh, mask)) {
    fd < 32 ? dstReadLow = dstReadLow | mask : dstReadHigh = dstReadHigh | mask;
    total++;
   }
   if (flags & 4 && check(fd, srcWriteLow, srcWriteHigh, mask)) {
    fd < 32 ? dstWriteLow = dstWriteLow | mask : dstWriteHigh = dstWriteHigh | mask;
    total++;
   }
   if (flags & 2 && check(fd, srcExceptLow, srcExceptHigh, mask)) {
    fd < 32 ? dstExceptLow = dstExceptLow | mask : dstExceptHigh = dstExceptHigh | mask;
    total++;
   }
  }
  if (readfds) {
   HEAP32[readfds >> 2] = dstReadLow;
   HEAP32[readfds + 4 >> 2] = dstReadHigh;
  }
  if (writefds) {
   HEAP32[writefds >> 2] = dstWriteLow;
   HEAP32[writefds + 4 >> 2] = dstWriteHigh;
  }
  if (exceptfds) {
   HEAP32[exceptfds >> 2] = dstExceptLow;
   HEAP32[exceptfds + 4 >> 2] = dstExceptHigh;
  }
  return total;
 } catch (e) {
  if (typeof FS == "undefined" || !(e.name === "ErrnoError")) throw e;
  return -e.errno;
 }
}

var SOCKFS = {
 mount(mount) {
  Module["websocket"] = Module["websocket"] && "object" === typeof Module["websocket"] ? Module["websocket"] : {};
  Module["websocket"]._callbacks = {};
  Module["websocket"]["on"] = function(event, callback) {
   if ("function" === typeof callback) {
    this._callbacks[event] = callback;
   }
   return this;
  };
  Module["websocket"].emit = function(event, param) {
   if ("function" === typeof this._callbacks[event]) {
    this._callbacks[event].call(this, param);
   }
  };
  return FS.createNode(null, "/", 16384 | 511, 0);
 },
 createSocket(family, type, protocol) {
  type &= ~526336;
  var streaming = type == 1;
  if (streaming && protocol && protocol != 6) {
   throw new FS.ErrnoError(66);
  }
  var sock = {
   family: family,
   type: type,
   protocol: protocol,
   server: null,
   error: null,
   peers: {},
   pending: [],
   recv_queue: [],
   sock_ops: SOCKFS.websocket_sock_ops
  };
  var name = SOCKFS.nextname();
  var node = FS.createNode(SOCKFS.root, name, 49152, 0);
  node.sock = sock;
  var stream = FS.createStream({
   path: name,
   node: node,
   flags: 2,
   seekable: false,
   stream_ops: SOCKFS.stream_ops
  });
  sock.stream = stream;
  return sock;
 },
 getSocket(fd) {
  var stream = FS.getStream(fd);
  if (!stream || !FS.isSocket(stream.node.mode)) {
   return null;
  }
  return stream.node.sock;
 },
 stream_ops: {
  poll(stream) {
   var sock = stream.node.sock;
   return sock.sock_ops.poll(sock);
  },
  ioctl(stream, request, varargs) {
   var sock = stream.node.sock;
   return sock.sock_ops.ioctl(sock, request, varargs);
  },
  read(stream, buffer, offset, length, position) {
   var sock = stream.node.sock;
   var msg = sock.sock_ops.recvmsg(sock, length);
   if (!msg) {
    return 0;
   }
   buffer.set(msg.buffer, offset);
   return msg.buffer.length;
  },
  write(stream, buffer, offset, length, position) {
   var sock = stream.node.sock;
   return sock.sock_ops.sendmsg(sock, buffer, offset, length);
  },
  close(stream) {
   var sock = stream.node.sock;
   sock.sock_ops.close(sock);
  }
 },
 nextname() {
  if (!SOCKFS.nextname.current) {
   SOCKFS.nextname.current = 0;
  }
  return "socket[" + SOCKFS.nextname.current++ + "]";
 },
 websocket_sock_ops: {
  createPeer(sock, addr, port) {
   var ws;
   if (typeof addr == "object") {
    ws = addr;
    addr = null;
    port = null;
   }
   if (ws) {
    if (ws._socket) {
     addr = ws._socket.remoteAddress;
     port = ws._socket.remotePort;
    } else {
     var result = /ws[s]?:\/\/([^:]+):(\d+)/.exec(ws.url);
     if (!result) {
      throw new Error("WebSocket URL must be in the format ws(s)://address:port");
     }
     addr = result[1];
     port = parseInt(result[2], 10);
    }
   } else {
    try {
     var runtimeConfig = Module["websocket"] && "object" === typeof Module["websocket"];
     var url = "ws:#".replace("#", "//");
     if (runtimeConfig) {
      if("function"===typeof Module["websocket"]["url"]) {
url = Module["websocket"]["url"](...arguments);
}else if ("string" === typeof Module["websocket"]["url"]) {
       url = Module["websocket"]["url"];
      }
     }
     if (url === "ws://" || url === "wss://") {
      var parts = addr.split("/");
      url = url + parts[0] + ":" + port + "/" + parts.slice(1).join("/");
     }
     var subProtocols = "binary";
     if (runtimeConfig) {
      if ("string" === typeof Module["websocket"]["subprotocol"]) {
       subProtocols = Module["websocket"]["subprotocol"];
      }
     }
     var opts = undefined;
     if (subProtocols !== "null") {
      subProtocols = subProtocols.replace(/^ +| +$/g, "").split(/ *, */);
      opts = subProtocols;
     }
     if (runtimeConfig && null === Module["websocket"]["subprotocol"]) {
      subProtocols = "null";
      opts = undefined;
     }
     var WebSocketConstructor;
     if (ENVIRONMENT_IS_NODE) {
      WebSocketConstructor = require("ws");
     } else {
      WebSocketConstructor = WebSocket;
     }
     if (Module['websocket']['decorator']) {WebSocketConstructor = Module['websocket']['decorator'](WebSocketConstructor);}ws = new WebSocketConstructor(url, opts);
     ws.binaryType = "arraybuffer";
    } catch (e) {
     throw new FS.ErrnoError(23);
    }
   }
   var peer = {
    addr: addr,
    port: port,
    socket: ws,
    dgram_send_queue: []
   };
   SOCKFS.websocket_sock_ops.addPeer(sock, peer);
   SOCKFS.websocket_sock_ops.handlePeerEvents(sock, peer);
   if (sock.type === 2 && typeof sock.sport != "undefined") {
    peer.dgram_send_queue.push(new Uint8Array([ 255, 255, 255, 255, "p".charCodeAt(0), "o".charCodeAt(0), "r".charCodeAt(0), "t".charCodeAt(0), (sock.sport & 65280) >> 8, sock.sport & 255 ]));
   }
   return peer;
  },
  getPeer(sock, addr, port) {
   return sock.peers[addr + ":" + port];
  },
  addPeer(sock, peer) {
   sock.peers[peer.addr + ":" + peer.port] = peer;
  },
  removePeer(sock, peer) {
   delete sock.peers[peer.addr + ":" + peer.port];
  },
  handlePeerEvents(sock, peer) {
   var first = true;
   var handleOpen = function() {
    Module["websocket"].emit("open", sock.stream.fd);
    try {
     var queued = peer.dgram_send_queue.shift();
     while (queued) {
      peer.socket.send(queued);
      queued = peer.dgram_send_queue.shift();
     }
    } catch (e) {
     peer.socket.close();
    }
   };
   function handleMessage(data) {
    if (typeof data == "string") {
     var encoder = new TextEncoder;
     data = encoder.encode(data);
    } else {
     assert(data.byteLength !== undefined);
     if (data.byteLength == 0) {
      return;
     }
     data = new Uint8Array(data);
    }
    var wasfirst = first;
    first = false;
    if (wasfirst && data.length === 10 && data[0] === 255 && data[1] === 255 && data[2] === 255 && data[3] === 255 && data[4] === "p".charCodeAt(0) && data[5] === "o".charCodeAt(0) && data[6] === "r".charCodeAt(0) && data[7] === "t".charCodeAt(0)) {
     var newport = data[8] << 8 | data[9];
     SOCKFS.websocket_sock_ops.removePeer(sock, peer);
     peer.port = newport;
     SOCKFS.websocket_sock_ops.addPeer(sock, peer);
     return;
    }
    sock.recv_queue.push({
     addr: peer.addr,
     port: peer.port,
     data: data
    });
    Module["websocket"].emit("message", sock.stream.fd);
   }
   if (ENVIRONMENT_IS_NODE) {
    peer.socket.on("open", handleOpen);
    peer.socket.on("message", (function(data, isBinary) {
     if (!isBinary) {
      return;
     }
     handleMessage(new Uint8Array(data).buffer);
    }));
    peer.socket.on("close", (function() {
     Module["websocket"].emit("close", sock.stream.fd);
    }));
    peer.socket.on("error", (function(error) {
     sock.error = 14;
     Module["websocket"].emit("error", [ sock.stream.fd, sock.error, "ECONNREFUSED: Connection refused" ]);
    }));
   } else {
    peer.socket.onopen = handleOpen;
    peer.socket.onclose = function() {
     Module["websocket"].emit("close", sock.stream.fd);
    };
    peer.socket.onmessage = function peer_socket_onmessage(event) {
     handleMessage(event.data);
    };
    peer.socket.onerror = function(error) {
     sock.error = 14;
     Module["websocket"].emit("error", [ sock.stream.fd, sock.error, "ECONNREFUSED: Connection refused" ]);
    };
   }
  },
  poll(sock) {
   if (sock.type === 1 && sock.server) {
    return sock.pending.length ? 64 | 1 : 0;
   }
   var mask = 0;
   var dest = sock.type === 1 ? SOCKFS.websocket_sock_ops.getPeer(sock, sock.daddr, sock.dport) : null;
   if (sock.recv_queue.length || !dest || dest && dest.socket.readyState === dest.socket.CLOSING || dest && dest.socket.readyState === dest.socket.CLOSED) {
    mask |= 64 | 1;
   }
   if (!dest || dest && dest.socket.readyState === dest.socket.OPEN) {
    mask |= 4;
   }
   if (dest && dest.socket.readyState === dest.socket.CLOSING || dest && dest.socket.readyState === dest.socket.CLOSED) {
    mask |= 16;
   }
   return mask;
  },
  ioctl(sock, request, arg) {
   switch (request) {
   case 21531:
    var bytes = 0;
    if (sock.recv_queue.length) {
     bytes = sock.recv_queue[0].data.length;
    }
    HEAP32[arg >> 2] = bytes;
    return 0;

   default:
    return 28;
   }
  },
  close(sock) {
   if (sock.server) {
    try {
     sock.server.close();
    } catch (e) {}
    sock.server = null;
   }
   var peers = Object.keys(sock.peers);
   for (var i = 0; i < peers.length; i++) {
    var peer = sock.peers[peers[i]];
    try {
     peer.socket.close();
    } catch (e) {}
    SOCKFS.websocket_sock_ops.removePeer(sock, peer);
   }
   return 0;
  },
  bind(sock, addr, port) {
   if (typeof sock.saddr != "undefined" || typeof sock.sport != "undefined") {
    throw new FS.ErrnoError(28);
   }
   sock.saddr = addr;
   sock.sport = port;
   if (sock.type === 2) {
    if (sock.server) {
     sock.server.close();
     sock.server = null;
    }
    try {
     sock.sock_ops.listen(sock, 0);
    } catch (e) {
     if (!(e.name === "ErrnoError")) throw e;
     if (e.errno !== 138) throw e;
    }
   }
  },
  connect(sock, addr, port) {
   if (sock.server) {
    throw new FS.ErrnoError(138);
   }
   if (typeof sock.daddr != "undefined" && typeof sock.dport != "undefined") {
    var dest = SOCKFS.websocket_sock_ops.getPeer(sock, sock.daddr, sock.dport);
    if (dest) {
     if (dest.socket.readyState === dest.socket.CONNECTING) {
      throw new FS.ErrnoError(7);
     } else {
      throw new FS.ErrnoError(30);
     }
    }
   }
   var peer = SOCKFS.websocket_sock_ops.createPeer(sock, addr, port);
   sock.daddr = peer.addr;
   sock.dport = peer.port;
   throw new FS.ErrnoError(26);
  },
  listen(sock, backlog) {
   if (!ENVIRONMENT_IS_NODE) {
    throw new FS.ErrnoError(138);
   }
   if (sock.server) {
    throw new FS.ErrnoError(28);
   }
   var WebSocketServer = require("ws").Server;
   var host = sock.saddr;
   if (Module['websocket']['serverDecorator']) {WebSocketServer = Module['websocket']['serverDecorator'](WebSocketServer);}sock.server = new WebSocketServer({
    host: host,
    port: sock.sport
   });
   Module["websocket"].emit("listen", sock.stream.fd);
   sock.server.on("connection", (function(ws) {
    if (sock.type === 1) {
     var newsock = SOCKFS.createSocket(sock.family, sock.type, sock.protocol);
     var peer = SOCKFS.websocket_sock_ops.createPeer(newsock, ws);
     newsock.daddr = peer.addr;
     newsock.dport = peer.port;
     sock.pending.push(newsock);
     Module["websocket"].emit("connection", newsock.stream.fd);
    } else {
     SOCKFS.websocket_sock_ops.createPeer(sock, ws);
     Module["websocket"].emit("connection", sock.stream.fd);
    }
   }));
   sock.server.on("close", (function() {
    Module["websocket"].emit("close", sock.stream.fd);
    sock.server = null;
   }));
   sock.server.on("error", (function(error) {
    sock.error = 23;
    Module["websocket"].emit("error", [ sock.stream.fd, sock.error, "EHOSTUNREACH: Host is unreachable" ]);
   }));
  },
  accept(listensock) {
   if (!listensock.server || !listensock.pending.length) {
    throw new FS.ErrnoError(28);
   }
   var newsock = listensock.pending.shift();
   newsock.stream.flags = listensock.stream.flags;
   return newsock;
  },
  getname(sock, peer) {
   var addr, port;
   if (peer) {
    if (sock.daddr === undefined || sock.dport === undefined) {
     throw new FS.ErrnoError(53);
    }
    addr = sock.daddr;
    port = sock.dport;
   } else {
    addr = sock.saddr || 0;
    port = sock.sport || 0;
   }
   return {
    addr: addr,
    port: port
   };
  },
  sendmsg(sock, buffer, offset, length, addr, port) {
   if (sock.type === 2) {
    if (addr === undefined || port === undefined) {
     addr = sock.daddr;
     port = sock.dport;
    }
    if (addr === undefined || port === undefined) {
     throw new FS.ErrnoError(17);
    }
   } else {
    addr = sock.daddr;
    port = sock.dport;
   }
   var dest = SOCKFS.websocket_sock_ops.getPeer(sock, addr, port);
   if (sock.type === 1) {
    if (!dest || dest.socket.readyState === dest.socket.CLOSING || dest.socket.readyState === dest.socket.CLOSED) {
     throw new FS.ErrnoError(53);
    } else if (dest.socket.readyState === dest.socket.CONNECTING) {
     throw new FS.ErrnoError(6);
    }
   }
   if (ArrayBuffer.isView(buffer)) {
    offset += buffer.byteOffset;
    buffer = buffer.buffer;
   }
   var data;
   data = buffer.slice(offset, offset + length);
   if (sock.type === 2) {
    if (!dest || dest.socket.readyState !== dest.socket.OPEN) {
     if (!dest || dest.socket.readyState === dest.socket.CLOSING || dest.socket.readyState === dest.socket.CLOSED) {
      dest = SOCKFS.websocket_sock_ops.createPeer(sock, addr, port);
     }
     dest.dgram_send_queue.push(data);
     return length;
    }
   }
   try {
    dest.socket.send(data);
    return length;
   } catch (e) {
    throw new FS.ErrnoError(28);
   }
  },
  recvmsg(sock, length, flags) {
   if (sock.type === 1 && sock.server) {
    throw new FS.ErrnoError(53);
   }
   var queued = sock.recv_queue.shift();
   if (!queued) {
    if (sock.type === 1) {
     var dest = SOCKFS.websocket_sock_ops.getPeer(sock, sock.daddr, sock.dport);
     if (!dest) {
      throw new FS.ErrnoError(53);
     }
     if (dest.socket.readyState === dest.socket.CLOSING || dest.socket.readyState === dest.socket.CLOSED) {
      return null;
     }
     throw new FS.ErrnoError(6);
    }
    throw new FS.ErrnoError(6);
   }
   var queuedLength = queued.data.byteLength || queued.data.length;
   var queuedOffset = queued.data.byteOffset || 0;
   var queuedBuffer = queued.data.buffer || queued.data;
   var bytesRead = Math.min(length, queuedLength);
   var res = {
    buffer: new Uint8Array(queuedBuffer, queuedOffset, bytesRead),
    addr: queued.addr,
    port: queued.port
   };
   if (flags&2) {bytesRead = 0;} if (sock.type === 1 && bytesRead < queuedLength) {
    var bytesRemaining = queuedLength - bytesRead;
    queued.data = new Uint8Array(queuedBuffer, queuedOffset + bytesRead, bytesRemaining);
    sock.recv_queue.unshift(queued);
   }
   return res;
  }
 }
};

function getSocketFromFD(fd) {
 var socket = SOCKFS.getSocket(fd);
 if (!socket) throw new FS.ErrnoError(8);
 return socket;
}

var setErrNo = value => {
 HEAP32[___errno_location() >> 2] = value;
 return value;
};

var inetPton4 = str => {
 var b = str.split(".");
 for (var i = 0; i < 4; i++) {
  var tmp = Number(b[i]);
  if (isNaN(tmp)) return null;
  b[i] = tmp;
 }
 return (b[0] | b[1] << 8 | b[2] << 16 | b[3] << 24) >>> 0;
};

var jstoi_q = str => parseInt(str);

var inetPton6 = str => {
 var words;
 var w, offset, z;
 var valid6regx = /^((?=.*::)(?!.*::.+::)(::)?([\dA-F]{1,4}:(:|\b)|){5}|([\dA-F]{1,4}:){6})((([\dA-F]{1,4}((?!\3)::|:\b|$))|(?!\2\3)){2}|(((2[0-4]|1\d|[1-9])?\d|25[0-5])\.?\b){4})$/i;
 var parts = [];
 if (!valid6regx.test(str)) {
  return null;
 }
 if (str === "::") {
  return [ 0, 0, 0, 0, 0, 0, 0, 0 ];
 }
 if (str.startsWith("::")) {
  str = str.replace("::", "Z:");
 } else {
  str = str.replace("::", ":Z:");
 }
 if (str.indexOf(".") > 0) {
  str = str.replace(new RegExp("[.]", "g"), ":");
  words = str.split(":");
  words[words.length - 4] = jstoi_q(words[words.length - 4]) + jstoi_q(words[words.length - 3]) * 256;
  words[words.length - 3] = jstoi_q(words[words.length - 2]) + jstoi_q(words[words.length - 1]) * 256;
  words = words.slice(0, words.length - 2);
 } else {
  words = str.split(":");
 }
 offset = 0;
 z = 0;
 for (w = 0; w < words.length; w++) {
  if (typeof words[w] == "string") {
   if (words[w] === "Z") {
    for (z = 0; z < 8 - words.length + 1; z++) {
     parts[w + z] = 0;
    }
    offset = z - 1;
   } else {
    parts[w + offset] = _htons(parseInt(words[w], 16));
   }
  } else {
   parts[w + offset] = words[w];
  }
 }
 return [ parts[1] << 16 | parts[0], parts[3] << 16 | parts[2], parts[5] << 16 | parts[4], parts[7] << 16 | parts[6] ];
};

var writeSockaddr = (sa, family, addr, port, addrlen) => {
 switch (family) {
 case 2:
  addr = inetPton4(addr);
  zeroMemory(sa, 16);
  if (addrlen) {
   HEAP32[addrlen >> 2] = 16;
  }
  HEAP16[sa >> 1] = family;
  HEAP32[sa + 4 >> 2] = addr;
  HEAP16[sa + 2 >> 1] = _htons(port);
  break;

 case 10:
  addr = inetPton6(addr);
  zeroMemory(sa, 28);
  if (addrlen) {
   HEAP32[addrlen >> 2] = 28;
  }
  HEAP32[sa >> 2] = family;
  HEAP32[sa + 8 >> 2] = addr[0];
  HEAP32[sa + 12 >> 2] = addr[1];
  HEAP32[sa + 16 >> 2] = addr[2];
  HEAP32[sa + 20 >> 2] = addr[3];
  HEAP16[sa + 2 >> 1] = _htons(port);
  break;

 default:
  return 5;
 }
 return 0;
};

var DNS = {
 address_map: {
  id: 1,
  addrs: {},
  names: {}
 },
 lookup_name: name => {
  var res = inetPton4(name);
  if (res !== null) {
   return name;
  }
  res = inetPton6(name);
  if (res !== null) {
   return name;
  }
  var addr;
  if (DNS.address_map.addrs[name]) {
   addr = DNS.address_map.addrs[name];
  } else {
   var id = DNS.address_map.id++;
   assert(id < 65535, "exceeded max address mappings of 65535");
   addr = "172.29." + (id & 255) + "." + (id & 65280);
   DNS.address_map.names[addr] = name;
   DNS.address_map.addrs[name] = addr;
  }
  return addr;
 },
 lookup_addr: addr => {
  if (DNS.address_map.names[addr]) {
   return DNS.address_map.names[addr];
  }
  return null;
 }
};

function ___syscall_accept4(fd, addr, addrlen, flags, d1, d2) {
 try {
  var sock = getSocketFromFD(fd);
  var newsock = sock.sock_ops.accept(sock);
  if (addr) {
   var errno = writeSockaddr(addr, newsock.family, DNS.lookup_name(newsock.daddr), newsock.dport, addrlen);
  }
  return newsock.stream.fd;
 } catch (e) {
  if (typeof FS == "undefined" || !(e.name === "ErrnoError")) throw e;
  return -e.errno;
 }
}

var inetNtop4 = addr => (addr & 255) + "." + (addr >> 8 & 255) + "." + (addr >> 16 & 255) + "." + (addr >> 24 & 255);

var inetNtop6 = ints => {
 var str = "";
 var word = 0;
 var longest = 0;
 var lastzero = 0;
 var zstart = 0;
 var len = 0;
 var i = 0;
 var parts = [ ints[0] & 65535, ints[0] >> 16, ints[1] & 65535, ints[1] >> 16, ints[2] & 65535, ints[2] >> 16, ints[3] & 65535, ints[3] >> 16 ];
 var hasipv4 = true;
 var v4part = "";
 for (i = 0; i < 5; i++) {
  if (parts[i] !== 0) {
   hasipv4 = false;
   break;
  }
 }
 if (hasipv4) {
  v4part = inetNtop4(parts[6] | parts[7] << 16);
  if (parts[5] === -1) {
   str = "::ffff:";
   str += v4part;
   return str;
  }
  if (parts[5] === 0) {
   str = "::";
   if (v4part === "0.0.0.0") v4part = "";
   if (v4part === "0.0.0.1") v4part = "1";
   str += v4part;
   return str;
  }
 }
 for (word = 0; word < 8; word++) {
  if (parts[word] === 0) {
   if (word - lastzero > 1) {
    len = 0;
   }
   lastzero = word;
   len++;
  }
  if (len > longest) {
   longest = len;
   zstart = word - longest + 1;
  }
 }
 for (word = 0; word < 8; word++) {
  if (longest > 1) {
   if (parts[word] === 0 && word >= zstart && word < zstart + longest) {
    if (word === zstart) {
     str += ":";
     if (zstart === 0) str += ":";
    }
    continue;
   }
  }
  str += Number(_ntohs(parts[word] & 65535)).toString(16);
  str += word < 7 ? ":" : "";
 }
 return str;
};

var readSockaddr = (sa, salen) => {
 var family = HEAP16[sa >> 1];
 var port = _ntohs(HEAPU16[sa + 2 >> 1]);
 var addr;
 switch (family) {
 case 2:
  if (salen !== 16) {
   return {
    errno: 28
   };
  }
  addr = HEAP32[sa + 4 >> 2];
  addr = inetNtop4(addr);
  break;

 case 10:
  if (salen !== 28) {
   return {
    errno: 28
   };
  }
  addr = [ HEAP32[sa + 8 >> 2], HEAP32[sa + 12 >> 2], HEAP32[sa + 16 >> 2], HEAP32[sa + 20 >> 2] ];
  addr = inetNtop6(addr);
  break;

 default:
  return {
   errno: 5
  };
 }
 return {
  family: family,
  addr: addr,
  port: port
 };
};

function getSocketAddress(addrp, addrlen, allowNull) {
 if (allowNull && addrp === 0) return null;
 var info = readSockaddr(addrp, addrlen);
 if (info.errno) throw new FS.ErrnoError(info.errno);
 info.addr = DNS.lookup_addr(info.addr) || info.addr;
 return info;
}

function ___syscall_bind(fd, addr, addrlen, d1, d2, d3) {
 try {
  var sock = getSocketFromFD(fd);
  var info = getSocketAddress(addr, addrlen);
  sock.sock_ops.bind(sock, info.addr, info.port);
  return 0;
 } catch (e) {
  if (typeof FS == "undefined" || !(e.name === "ErrnoError")) throw e;
  return -e.errno;
 }
}

function ___syscall_chdir(path) {
 try {
  path = SYSCALLS.getStr(path);
  FS.chdir(path);
  return 0;
 } catch (e) {
  if (typeof FS == "undefined" || !(e.name === "ErrnoError")) throw e;
  return -e.errno;
 }
}

function ___syscall_chmod(path, mode) {
 try {
  path = SYSCALLS.getStr(path);
  FS.chmod(path, mode);
  return 0;
 } catch (e) {
  if (typeof FS == "undefined" || !(e.name === "ErrnoError")) throw e;
  return -e.errno;
 }
}

function ___syscall_connect(fd, addr, addrlen, d1, d2, d3) {
 try {
  var sock = getSocketFromFD(fd);
  var info = getSocketAddress(addr, addrlen);
  sock.sock_ops.connect(sock, info.addr, info.port);
  return 0;
 } catch (e) {
  if (typeof FS == "undefined" || !(e.name === "ErrnoError")) throw e;
  return -e.errno;
 }
}

function ___syscall_dup(fd) {
 try {
  var old = SYSCALLS.getStreamFromFD(fd);
  return FS.createStream(old).fd;
 } catch (e) {
  if (typeof FS == "undefined" || !(e.name === "ErrnoError")) throw e;
  return -e.errno;
 }
}

function ___syscall_dup3(fd, newfd, flags) {
 try {
  var old = SYSCALLS.getStreamFromFD(fd);
  if (old.fd === newfd) return -28;
  var existing = FS.getStream(newfd);
  if (existing) FS.close(existing);
  return FS.createStream(old, newfd).fd;
 } catch (e) {
  if (typeof FS == "undefined" || !(e.name === "ErrnoError")) throw e;
  return -e.errno;
 }
}

function ___syscall_faccessat(dirfd, path, amode, flags) {
 try {
  path = SYSCALLS.getStr(path);
  path = SYSCALLS.calculateAt(dirfd, path);
  if (amode & ~7) {
   return -28;
  }
  var lookup = FS.lookupPath(path, {
   follow: true
  });
  var node = lookup.node;
  if (!node) {
   return -44;
  }
  var perms = "";
  if (amode & 4) perms += "r";
  if (amode & 2) perms += "w";
  if (amode & 1) perms += "x";
  if (perms && FS.nodePermissions(node, perms)) {
   return -2;
  }
  return 0;
 } catch (e) {
  if (typeof FS == "undefined" || !(e.name === "ErrnoError")) throw e;
  return -e.errno;
 }
}

function ___syscall_fchmod(fd, mode) {
 try {
  FS.fchmod(fd, mode);
  return 0;
 } catch (e) {
  if (typeof FS == "undefined" || !(e.name === "ErrnoError")) throw e;
  return -e.errno;
 }
}

function ___syscall_fchown32(fd, owner, group) {
 try {
  FS.fchown(fd, owner, group);
  return 0;
 } catch (e) {
  if (typeof FS == "undefined" || !(e.name === "ErrnoError")) throw e;
  return -e.errno;
 }
}

function ___syscall_fchownat(dirfd, path, owner, group, flags) {
 try {
  path = SYSCALLS.getStr(path);
  var nofollow = flags & 256;
  flags = flags & ~256;
  path = SYSCALLS.calculateAt(dirfd, path);
  (nofollow ? FS.lchown : FS.chown)(path, owner, group);
  return 0;
 } catch (e) {
  if (typeof FS == "undefined" || !(e.name === "ErrnoError")) throw e;
  return -e.errno;
 }
}

function ___syscall_fcntl64(fd, cmd, varargs) {
 SYSCALLS.varargs = varargs;
 try {
  var stream = SYSCALLS.getStreamFromFD(fd);
  switch (cmd) {
  case 0:
   {
    var arg = SYSCALLS.get();
    if (arg < 0) {
     return -28;
    }
    var newStream;
    newStream = FS.createStream(stream, arg);
    return newStream.fd;
   }

  case 1:
  case 2:
   return 0;

  case 3:
   return stream.flags;

  case 4:
   {
    var arg = SYSCALLS.get();
    stream.flags |= arg;
    return 0;
   }

  case 5:
   {
    var arg = SYSCALLS.get();
    var offset = 0;
    HEAP16[arg + offset >> 1] = 2;
    return 0;
   }

  case 6:
  case 7:
   return 0;

  case 16:
  case 8:
   return -28;

  case 9:
   setErrNo(28);
   return -1;

  default:
   {
    return -28;
   }
  }
 } catch (e) {
  if (typeof FS == "undefined" || !(e.name === "ErrnoError")) throw e;
  return -e.errno;
 }
}

function ___syscall_fstat64(fd, buf) {
 try {
  var stream = SYSCALLS.getStreamFromFD(fd);
  return SYSCALLS.doStat(FS.stat, stream.path, buf);
 } catch (e) {
  if (typeof FS == "undefined" || !(e.name === "ErrnoError")) throw e;
  return -e.errno;
 }
}

function convertI32PairToI53Checked(lo, hi) {
 return hi + 2097152 >>> 0 < 4194305 - !!lo ? (lo >>> 0) + hi * 4294967296 : NaN;
}

function ___syscall_ftruncate64(fd, length_low, length_high) {
 var length = convertI32PairToI53Checked(length_low, length_high);
 try {
  if (isNaN(length)) return 61;
  FS.ftruncate(fd, length);
  return 0;
 } catch (e) {
  if (typeof FS == "undefined" || !(e.name === "ErrnoError")) throw e;
  return -e.errno;
 }
}

var stringToUTF8 = (str, outPtr, maxBytesToWrite) => stringToUTF8Array(str, HEAPU8, outPtr, maxBytesToWrite);

function ___syscall_getcwd(buf, size) {
 try {
  if (size === 0) return -28;
  var cwd = FS.cwd();
  var cwdLengthInBytes = lengthBytesUTF8(cwd) + 1;
  if (size < cwdLengthInBytes) return -68;
  stringToUTF8(cwd, buf, size);
  return cwdLengthInBytes;
 } catch (e) {
  if (typeof FS == "undefined" || !(e.name === "ErrnoError")) throw e;
  return -e.errno;
 }
}

function ___syscall_getdents64(fd, dirp, count) {
 try {
  var stream = SYSCALLS.getStreamFromFD(fd);
  if (!stream.getdents) {
   stream.getdents = FS.readdir(stream.path);
  }
  var struct_size = 280;
  var pos = 0;
  var off = FS.llseek(stream, 0, 1);
  var idx = Math.floor(off / struct_size);
  while (idx < stream.getdents.length && pos + struct_size <= count) {
   var id;
   var type;
   var name = stream.getdents[idx];
   if (name === ".") {
    id = stream.node.id;
    type = 4;
   } else if (name === "..") {
    var lookup = FS.lookupPath(stream.path, {
     parent: true
    });
    id = lookup.node.id;
    type = 4;
   } else {
    var child = FS.lookupNode(stream.node, name);
    id = child.id;
    type = FS.isChrdev(child.mode) ? 2 : FS.isDir(child.mode) ? 4 : FS.isLink(child.mode) ? 10 : 8;
   }
   tempI64 = [ id >>> 0, (tempDouble = id, +Math.abs(tempDouble) >= 1 ? tempDouble > 0 ? +Math.floor(tempDouble / 4294967296) >>> 0 : ~~+Math.ceil((tempDouble - +(~~tempDouble >>> 0)) / 4294967296) >>> 0 : 0) ], 
   HEAP32[dirp + pos >> 2] = tempI64[0], HEAP32[dirp + pos + 4 >> 2] = tempI64[1];
   tempI64 = [ (idx + 1) * struct_size >>> 0, (tempDouble = (idx + 1) * struct_size, 
   +Math.abs(tempDouble) >= 1 ? tempDouble > 0 ? +Math.floor(tempDouble / 4294967296) >>> 0 : ~~+Math.ceil((tempDouble - +(~~tempDouble >>> 0)) / 4294967296) >>> 0 : 0) ], 
   HEAP32[dirp + pos + 8 >> 2] = tempI64[0], HEAP32[dirp + pos + 12 >> 2] = tempI64[1];
   HEAP16[dirp + pos + 16 >> 1] = 280;
   HEAP8[dirp + pos + 18 >> 0] = type;
   stringToUTF8(name, dirp + pos + 19, 256);
   pos += struct_size;
   idx += 1;
  }
  FS.llseek(stream, idx * struct_size, 0);
  return pos;
 } catch (e) {
  if (typeof FS == "undefined" || !(e.name === "ErrnoError")) throw e;
  return -e.errno;
 }
}

function ___syscall_getpeername(fd, addr, addrlen, d1, d2, d3) {
 try {
  var sock = getSocketFromFD(fd);
  if (!sock.daddr) {
   return -53;
  }
  var errno = writeSockaddr(addr, sock.family, DNS.lookup_name(sock.daddr), sock.dport, addrlen);
  return 0;
 } catch (e) {
  if (typeof FS == "undefined" || !(e.name === "ErrnoError")) throw e;
  return -e.errno;
 }
}

function ___syscall_getsockname(fd, addr, addrlen, d1, d2, d3) {
 try {
  var sock = getSocketFromFD(fd);
  var errno = writeSockaddr(addr, sock.family, DNS.lookup_name(sock.saddr || "0.0.0.0"), sock.sport, addrlen);
  return 0;
 } catch (e) {
  if (typeof FS == "undefined" || !(e.name === "ErrnoError")) throw e;
  return -e.errno;
 }
}

function ___syscall_getsockopt(fd, level, optname, optval, optlen, d1) {
 try {
  var sock = getSocketFromFD(fd);
  if (level === 1) {
   if (optname === 4) {
    HEAP32[optval >> 2] = sock.error;
    HEAP32[optlen >> 2] = 4;
    sock.error = null;
    return 0;
   }
  }
  return -50;
 } catch (e) {
  if (typeof FS == "undefined" || !(e.name === "ErrnoError")) throw e;
  return -e.errno;
 }
}

function ___syscall_ioctl(fd, op, varargs) {
 SYSCALLS.varargs = varargs;
 try {
  var stream = SYSCALLS.getStreamFromFD(fd);
  switch (op) {
  case 21509:
   {
    if (!stream.tty) return -59;
    return 0;
   }

  case 21505:
   {
    if (!stream.tty) return -59;
    if (stream.tty.ops.ioctl_tcgets) {
     var termios = stream.tty.ops.ioctl_tcgets(stream);
     var argp = SYSCALLS.get();
     HEAP32[argp >> 2] = termios.c_iflag || 0;
     HEAP32[argp + 4 >> 2] = termios.c_oflag || 0;
     HEAP32[argp + 8 >> 2] = termios.c_cflag || 0;
     HEAP32[argp + 12 >> 2] = termios.c_lflag || 0;
     for (var i = 0; i < 32; i++) {
      HEAP8[argp + i + 17 >> 0] = termios.c_cc[i] || 0;
     }
     return 0;
    }
    return 0;
   }

  case 21510:
  case 21511:
  case 21512:
   {
    if (!stream.tty) return -59;
    return 0;
   }

  case 21506:
  case 21507:
  case 21508:
   {
    if (!stream.tty) return -59;
    if (stream.tty.ops.ioctl_tcsets) {
     var argp = SYSCALLS.get();
     var c_iflag = HEAP32[argp >> 2];
     var c_oflag = HEAP32[argp + 4 >> 2];
     var c_cflag = HEAP32[argp + 8 >> 2];
     var c_lflag = HEAP32[argp + 12 >> 2];
     var c_cc = [];
     for (var i = 0; i < 32; i++) {
      c_cc.push(HEAP8[argp + i + 17 >> 0]);
     }
     return stream.tty.ops.ioctl_tcsets(stream.tty, op, {
      c_iflag: c_iflag,
      c_oflag: c_oflag,
      c_cflag: c_cflag,
      c_lflag: c_lflag,
      c_cc: c_cc
     });
    }
    return 0;
   }

  case 21519:
   {
    if (!stream.tty) return -59;
    var argp = SYSCALLS.get();
    HEAP32[argp >> 2] = 0;
    return 0;
   }

  case 21520:
   {
    if (!stream.tty) return -59;
    return -28;
   }

  case 21531:
   {
    var argp = SYSCALLS.get();
    return FS.ioctl(stream, op, argp);
   }

  case 21523:
   {
    if (!stream.tty) return -59;
    if (stream.tty.ops.ioctl_tiocgwinsz) {
     var winsize = stream.tty.ops.ioctl_tiocgwinsz(stream.tty);
     var argp = SYSCALLS.get();
     HEAP16[argp >> 1] = winsize[0];
     HEAP16[argp + 2 >> 1] = winsize[1];
    }
    return 0;
   }

  case 21524:
   {
    if (!stream.tty) return -59;
    return 0;
   }

  case 21515:
   {
    if (!stream.tty) return -59;
    return 0;
   }

  default:
   return -28;
  }
 } catch (e) {
  if (typeof FS == "undefined" || !(e.name === "ErrnoError")) throw e;
  return -e.errno;
 }
}

function ___syscall_listen(fd, backlog) {
 try {
  var sock = getSocketFromFD(fd);
  sock.sock_ops.listen(sock, backlog);
  return 0;
 } catch (e) {
  if (typeof FS == "undefined" || !(e.name === "ErrnoError")) throw e;
  return -e.errno;
 }
}

function ___syscall_lstat64(path, buf) {
 try {
  path = SYSCALLS.getStr(path);
  return SYSCALLS.doStat(FS.lstat, path, buf);
 } catch (e) {
  if (typeof FS == "undefined" || !(e.name === "ErrnoError")) throw e;
  return -e.errno;
 }
}

function ___syscall_mkdirat(dirfd, path, mode) {
 try {
  path = SYSCALLS.getStr(path);
  path = SYSCALLS.calculateAt(dirfd, path);
  path = PATH.normalize(path);
  if (path[path.length - 1] === "/") path = path.substr(0, path.length - 1);
  FS.mkdir(path, mode, 0);
  return 0;
 } catch (e) {
  if (typeof FS == "undefined" || !(e.name === "ErrnoError")) throw e;
  return -e.errno;
 }
}

function ___syscall_newfstatat(dirfd, path, buf, flags) {
 try {
  path = SYSCALLS.getStr(path);
  var nofollow = flags & 256;
  var allowEmpty = flags & 4096;
  flags = flags & ~6400;
  path = SYSCALLS.calculateAt(dirfd, path, allowEmpty);
  return SYSCALLS.doStat(nofollow ? FS.lstat : FS.stat, path, buf);
 } catch (e) {
  if (typeof FS == "undefined" || !(e.name === "ErrnoError")) throw e;
  return -e.errno;
 }
}

function ___syscall_openat(dirfd, path, flags, varargs) {
 SYSCALLS.varargs = varargs;
 try {
  path = SYSCALLS.getStr(path);
  path = SYSCALLS.calculateAt(dirfd, path);
  var mode = varargs ? SYSCALLS.get() : 0;
  return FS.open(path, flags, mode).fd;
 } catch (e) {
  if (typeof FS == "undefined" || !(e.name === "ErrnoError")) throw e;
  return -e.errno;
 }
}

var PIPEFS = {
 BUCKET_BUFFER_SIZE: 8192,
 mount(mount) {
  return FS.createNode(null, "/", 16384 | 511, 0);
 },
 createPipe() {
  var pipe = {
   buckets: [],
   refcnt: 2
  };
  pipe.buckets.push({
   buffer: new Uint8Array(PIPEFS.BUCKET_BUFFER_SIZE),
   offset: 0,
   roffset: 0
  });
  var rName = PIPEFS.nextname();
  var wName = PIPEFS.nextname();
  var rNode = FS.createNode(PIPEFS.root, rName, 4096, 0);
  var wNode = FS.createNode(PIPEFS.root, wName, 4096, 0);
  rNode.pipe = pipe;
  wNode.pipe = pipe;
  var readableStream = FS.createStream({
   path: rName,
   node: rNode,
   flags: 0,
   seekable: false,
   stream_ops: PIPEFS.stream_ops
  });
  rNode.stream = readableStream;
  var writableStream = FS.createStream({
   path: wName,
   node: wNode,
   flags: 1,
   seekable: false,
   stream_ops: PIPEFS.stream_ops
  });
  wNode.stream = writableStream;
  return {
   readable_fd: readableStream.fd,
   writable_fd: writableStream.fd
  };
 },
 stream_ops: {
  poll(stream) {
   var pipe = stream.node.pipe;
   if ((stream.flags & 2097155) === 1) {
    return 256 | 4;
   }
   if (pipe.buckets.length > 0) {
    for (var i = 0; i < pipe.buckets.length; i++) {
     var bucket = pipe.buckets[i];
     if (bucket.offset - bucket.roffset > 0) {
      return 64 | 1;
     }
    }
   }
   return 0;
  },
  ioctl(stream, request, varargs) {
   return 28;
  },
  fsync(stream) {
   return 28;
  },
  read(stream, buffer, offset, length, position) {
   var pipe = stream.node.pipe;
   var currentLength = 0;
   for (var i = 0; i < pipe.buckets.length; i++) {
    var bucket = pipe.buckets[i];
    currentLength += bucket.offset - bucket.roffset;
   }
   assert(buffer instanceof ArrayBuffer || ArrayBuffer.isView(buffer));
   var data = buffer.subarray(offset, offset + length);
   if (length <= 0) {
    return 0;
   }
   if (currentLength == 0) {
    throw new FS.ErrnoError(6);
   }
   var toRead = Math.min(currentLength, length);
   var totalRead = toRead;
   var toRemove = 0;
   for (var i = 0; i < pipe.buckets.length; i++) {
    var currBucket = pipe.buckets[i];
    var bucketSize = currBucket.offset - currBucket.roffset;
    if (toRead <= bucketSize) {
     var tmpSlice = currBucket.buffer.subarray(currBucket.roffset, currBucket.offset);
     if (toRead < bucketSize) {
      tmpSlice = tmpSlice.subarray(0, toRead);
      currBucket.roffset += toRead;
     } else {
      toRemove++;
     }
     data.set(tmpSlice);
     break;
    } else {
     var tmpSlice = currBucket.buffer.subarray(currBucket.roffset, currBucket.offset);
     data.set(tmpSlice);
     data = data.subarray(tmpSlice.byteLength);
     toRead -= tmpSlice.byteLength;
     toRemove++;
    }
   }
   if (toRemove && toRemove == pipe.buckets.length) {
    toRemove--;
    pipe.buckets[toRemove].offset = 0;
    pipe.buckets[toRemove].roffset = 0;
   }
   pipe.buckets.splice(0, toRemove);
   return totalRead;
  },
  write(stream, buffer, offset, length, position) {
   var pipe = stream.node.pipe;
   assert(buffer instanceof ArrayBuffer || ArrayBuffer.isView(buffer));
   var data = buffer.subarray(offset, offset + length);
   var dataLen = data.byteLength;
   if (dataLen <= 0) {
    return 0;
   }
   var currBucket = null;
   if (pipe.buckets.length == 0) {
    currBucket = {
     buffer: new Uint8Array(PIPEFS.BUCKET_BUFFER_SIZE),
     offset: 0,
     roffset: 0
    };
    pipe.buckets.push(currBucket);
   } else {
    currBucket = pipe.buckets[pipe.buckets.length - 1];
   }
   assert(currBucket.offset <= PIPEFS.BUCKET_BUFFER_SIZE);
   var freeBytesInCurrBuffer = PIPEFS.BUCKET_BUFFER_SIZE - currBucket.offset;
   if (freeBytesInCurrBuffer >= dataLen) {
    currBucket.buffer.set(data, currBucket.offset);
    currBucket.offset += dataLen;
    return dataLen;
   } else if (freeBytesInCurrBuffer > 0) {
    currBucket.buffer.set(data.subarray(0, freeBytesInCurrBuffer), currBucket.offset);
    currBucket.offset += freeBytesInCurrBuffer;
    data = data.subarray(freeBytesInCurrBuffer, data.byteLength);
   }
   var numBuckets = data.byteLength / PIPEFS.BUCKET_BUFFER_SIZE | 0;
   var remElements = data.byteLength % PIPEFS.BUCKET_BUFFER_SIZE;
   for (var i = 0; i < numBuckets; i++) {
    var newBucket = {
     buffer: new Uint8Array(PIPEFS.BUCKET_BUFFER_SIZE),
     offset: PIPEFS.BUCKET_BUFFER_SIZE,
     roffset: 0
    };
    pipe.buckets.push(newBucket);
    newBucket.buffer.set(data.subarray(0, PIPEFS.BUCKET_BUFFER_SIZE));
    data = data.subarray(PIPEFS.BUCKET_BUFFER_SIZE, data.byteLength);
   }
   if (remElements > 0) {
    var newBucket = {
     buffer: new Uint8Array(PIPEFS.BUCKET_BUFFER_SIZE),
     offset: data.byteLength,
     roffset: 0
    };
    pipe.buckets.push(newBucket);
    newBucket.buffer.set(data);
   }
   return dataLen;
  },
  close(stream) {
   var pipe = stream.node.pipe;
   pipe.refcnt--;
   if (pipe.refcnt === 0) {
    pipe.buckets = null;
   }
  }
 },
 nextname() {
  if (!PIPEFS.nextname.current) {
   PIPEFS.nextname.current = 0;
  }
  return "pipe[" + PIPEFS.nextname.current++ + "]";
 }
};

function ___syscall_pipe(fdPtr) {
 try {
  if (fdPtr == 0) {
   throw new FS.ErrnoError(21);
  }
  var res = PIPEFS.createPipe();
  HEAP32[fdPtr >> 2] = res.readable_fd;
  HEAP32[fdPtr + 4 >> 2] = res.writable_fd;
  return 0;
 } catch (e) {
  if (typeof FS == "undefined" || !(e.name === "ErrnoError")) throw e;
  return -e.errno;
 }
}

function ___syscall_poll(fds, nfds, timeout) {
 try {
  var nonzero = 0;
  for (var i = 0; i < nfds; i++) {
   var pollfd = fds + 8 * i;
   var fd = HEAP32[pollfd >> 2];
   var events = HEAP16[pollfd + 4 >> 1];
   var mask = 32;
   var stream = FS.getStream(fd);
   if (stream) {
    mask = SYSCALLS.DEFAULT_POLLMASK;
    if (stream.stream_ops?.poll) {
     mask = stream.stream_ops.poll(stream, -1);
    }
   }
   mask &= events | 8 | 16;
   if (mask) nonzero++;
   HEAP16[pollfd + 6 >> 1] = mask;
  }
  return nonzero;
 } catch (e) {
  if (typeof FS == "undefined" || !(e.name === "ErrnoError")) throw e;
  return -e.errno;
 }
}

function ___syscall_readlinkat(dirfd, path, buf, bufsize) {
 try {
  path = SYSCALLS.getStr(path);
  path = SYSCALLS.calculateAt(dirfd, path);
  if (bufsize <= 0) return -28;
  var ret = FS.readlink(path);
  var len = Math.min(bufsize, lengthBytesUTF8(ret));
  var endChar = HEAP8[buf + len];
  stringToUTF8(ret, buf, bufsize + 1);
  HEAP8[buf + len] = endChar;
  return len;
 } catch (e) {
  if (typeof FS == "undefined" || !(e.name === "ErrnoError")) throw e;
  return -e.errno;
 }
}

function ___syscall_recvfrom(fd, buf, len, flags, addr, addrlen) {
 try {
  var sock = getSocketFromFD(fd);
  var msg = sock.sock_ops.recvmsg(sock, len, typeof flags !== "undefined" ? flags : 0);
  if (!msg) return 0;
  if (addr) {
   var errno = writeSockaddr(addr, sock.family, DNS.lookup_name(msg.addr), msg.port, addrlen);
  }
  HEAPU8.set(msg.buffer, buf);
  return msg.buffer.byteLength;
 } catch (e) {
  if (typeof FS == "undefined" || !(e.name === "ErrnoError")) throw e;
  return -e.errno;
 }
}

function ___syscall_renameat(olddirfd, oldpath, newdirfd, newpath) {
 try {
  oldpath = SYSCALLS.getStr(oldpath);
  newpath = SYSCALLS.getStr(newpath);
  oldpath = SYSCALLS.calculateAt(olddirfd, oldpath);
  newpath = SYSCALLS.calculateAt(newdirfd, newpath);
  FS.rename(oldpath, newpath);
  return 0;
 } catch (e) {
  if (typeof FS == "undefined" || !(e.name === "ErrnoError")) throw e;
  return -e.errno;
 }
}

function ___syscall_rmdir(path) {
 try {
  path = SYSCALLS.getStr(path);
  FS.rmdir(path);
  return 0;
 } catch (e) {
  if (typeof FS == "undefined" || !(e.name === "ErrnoError")) throw e;
  return -e.errno;
 }
}

function ___syscall_sendto(fd, message, length, flags, addr, addr_len) {
 try {
  var sock = getSocketFromFD(fd);
  var dest = getSocketAddress(addr, addr_len, true);
  if (!dest) {
   return FS.write(sock.stream, HEAP8, message, length);
  }
  return sock.sock_ops.sendmsg(sock, HEAP8, message, length, dest.addr, dest.port);
 } catch (e) {
  if (typeof FS == "undefined" || !(e.name === "ErrnoError")) throw e;
  return -e.errno;
 }
}

function ___syscall_socket(domain, type, protocol) {
 try {
  var sock = SOCKFS.createSocket(domain, type, protocol);
  return sock.stream.fd;
 } catch (e) {
  if (typeof FS == "undefined" || !(e.name === "ErrnoError")) throw e;
  return -e.errno;
 }
}

function ___syscall_stat64(path, buf) {
 try {
  path = SYSCALLS.getStr(path);
  return SYSCALLS.doStat(FS.stat, path, buf);
 } catch (e) {
  if (typeof FS == "undefined" || !(e.name === "ErrnoError")) throw e;
  return -e.errno;
 }
}

function ___syscall_statfs64(path, size, buf) {
 try {
  path = SYSCALLS.getStr(path);
  HEAP32[buf + 4 >> 2] = 4096;
  HEAP32[buf + 40 >> 2] = 4096;
  HEAP32[buf + 8 >> 2] = 1e6;
  HEAP32[buf + 12 >> 2] = 5e5;
  HEAP32[buf + 16 >> 2] = 5e5;
  HEAP32[buf + 20 >> 2] = FS.nextInode;
  HEAP32[buf + 24 >> 2] = 1e6;
  HEAP32[buf + 28 >> 2] = 42;
  HEAP32[buf + 44 >> 2] = 2;
  HEAP32[buf + 36 >> 2] = 255;
  return 0;
 } catch (e) {
  if (typeof FS == "undefined" || !(e.name === "ErrnoError")) throw e;
  return -e.errno;
 }
}

function ___syscall_symlink(target, linkpath) {
 try {
  target = SYSCALLS.getStr(target);
  linkpath = SYSCALLS.getStr(linkpath);
  FS.symlink(target, linkpath);
  return 0;
 } catch (e) {
  if (typeof FS == "undefined" || !(e.name === "ErrnoError")) throw e;
  return -e.errno;
 }
}

function ___syscall_unlinkat(dirfd, path, flags) {
 try {
  path = SYSCALLS.getStr(path);
  path = SYSCALLS.calculateAt(dirfd, path);
  if (flags === 0) {
   FS.unlink(path);
  } else if (flags === 512) {
   FS.rmdir(path);
  } else {
   abort("Invalid flags passed to unlinkat");
  }
  return 0;
 } catch (e) {
  if (typeof FS == "undefined" || !(e.name === "ErrnoError")) throw e;
  return -e.errno;
 }
}

function readI53FromI64(ptr) {
 return HEAPU32[ptr >> 2] + HEAP32[ptr + 4 >> 2] * 4294967296;
}

function ___syscall_utimensat(dirfd, path, times, flags) {
 try {
  path = SYSCALLS.getStr(path);
  path = SYSCALLS.calculateAt(dirfd, path, true);
  if (!times) {
   var atime = Date.now();
   var mtime = atime;
  } else {
   var seconds = readI53FromI64(times);
   var nanoseconds = HEAP32[times + 8 >> 2];
   atime = seconds * 1e3 + nanoseconds / (1e3 * 1e3);
   times += 16;
   seconds = readI53FromI64(times);
   nanoseconds = HEAP32[times + 8 >> 2];
   mtime = seconds * 1e3 + nanoseconds / (1e3 * 1e3);
  }
  FS.utime(path, atime, mtime);
  return 0;
 } catch (e) {
  if (typeof FS == "undefined" || !(e.name === "ErrnoError")) throw e;
  return -e.errno;
 }
}

var nowIsMonotonic = true;

var __emscripten_get_now_is_monotonic = () => nowIsMonotonic;

var __emscripten_throw_longjmp = () => {
 throw Infinity;
};

function __gmtime_js(time_low, time_high, tmPtr) {
 var time = convertI32PairToI53Checked(time_low, time_high);
 var date = new Date(time * 1e3);
 HEAP32[tmPtr >> 2] = date.getUTCSeconds();
 HEAP32[tmPtr + 4 >> 2] = date.getUTCMinutes();
 HEAP32[tmPtr + 8 >> 2] = date.getUTCHours();
 HEAP32[tmPtr + 12 >> 2] = date.getUTCDate();
 HEAP32[tmPtr + 16 >> 2] = date.getUTCMonth();
 HEAP32[tmPtr + 20 >> 2] = date.getUTCFullYear() - 1900;
 HEAP32[tmPtr + 24 >> 2] = date.getUTCDay();
 var start = Date.UTC(date.getUTCFullYear(), 0, 1, 0, 0, 0, 0);
 var yday = (date.getTime() - start) / (1e3 * 60 * 60 * 24) | 0;
 HEAP32[tmPtr + 28 >> 2] = yday;
}

var isLeapYear = year => year % 4 === 0 && (year % 100 !== 0 || year % 400 === 0);

var MONTH_DAYS_LEAP_CUMULATIVE = [ 0, 31, 60, 91, 121, 152, 182, 213, 244, 274, 305, 335 ];

var MONTH_DAYS_REGULAR_CUMULATIVE = [ 0, 31, 59, 90, 120, 151, 181, 212, 243, 273, 304, 334 ];

var ydayFromDate = date => {
 var leap = isLeapYear(date.getFullYear());
 var monthDaysCumulative = leap ? MONTH_DAYS_LEAP_CUMULATIVE : MONTH_DAYS_REGULAR_CUMULATIVE;
 var yday = monthDaysCumulative[date.getMonth()] + date.getDate() - 1;
 return yday;
};

function __localtime_js(time_low, time_high, tmPtr) {
 var time = convertI32PairToI53Checked(time_low, time_high);
 var date = new Date(time * 1e3);
 HEAP32[tmPtr >> 2] = date.getSeconds();
 HEAP32[tmPtr + 4 >> 2] = date.getMinutes();
 HEAP32[tmPtr + 8 >> 2] = date.getHours();
 HEAP32[tmPtr + 12 >> 2] = date.getDate();
 HEAP32[tmPtr + 16 >> 2] = date.getMonth();
 HEAP32[tmPtr + 20 >> 2] = date.getFullYear() - 1900;
 HEAP32[tmPtr + 24 >> 2] = date.getDay();
 var yday = ydayFromDate(date) | 0;
 HEAP32[tmPtr + 28 >> 2] = yday;
 HEAP32[tmPtr + 36 >> 2] = -(date.getTimezoneOffset() * 60);
 var start = new Date(date.getFullYear(), 0, 1);
 var summerOffset = new Date(date.getFullYear(), 6, 1).getTimezoneOffset();
 var winterOffset = start.getTimezoneOffset();
 var dst = (summerOffset != winterOffset && date.getTimezoneOffset() == Math.min(winterOffset, summerOffset)) | 0;
 HEAP32[tmPtr + 32 >> 2] = dst;
}

var __mktime_js = function(tmPtr) {
 var ret = (() => {
  var date = new Date(HEAP32[tmPtr + 20 >> 2] + 1900, HEAP32[tmPtr + 16 >> 2], HEAP32[tmPtr + 12 >> 2], HEAP32[tmPtr + 8 >> 2], HEAP32[tmPtr + 4 >> 2], HEAP32[tmPtr >> 2], 0);
  var dst = HEAP32[tmPtr + 32 >> 2];
  var guessedOffset = date.getTimezoneOffset();
  var start = new Date(date.getFullYear(), 0, 1);
  var summerOffset = new Date(date.getFullYear(), 6, 1).getTimezoneOffset();
  var winterOffset = start.getTimezoneOffset();
  var dstOffset = Math.min(winterOffset, summerOffset);
  if (dst < 0) {
   HEAP32[tmPtr + 32 >> 2] = Number(summerOffset != winterOffset && dstOffset == guessedOffset);
  } else if (dst > 0 != (dstOffset == guessedOffset)) {
   var nonDstOffset = Math.max(winterOffset, summerOffset);
   var trueOffset = dst > 0 ? dstOffset : nonDstOffset;
   date.setTime(date.getTime() + (trueOffset - guessedOffset) * 6e4);
  }
  HEAP32[tmPtr + 24 >> 2] = date.getDay();
  var yday = ydayFromDate(date) | 0;
  HEAP32[tmPtr + 28 >> 2] = yday;
  HEAP32[tmPtr >> 2] = date.getSeconds();
  HEAP32[tmPtr + 4 >> 2] = date.getMinutes();
  HEAP32[tmPtr + 8 >> 2] = date.getHours();
  HEAP32[tmPtr + 12 >> 2] = date.getDate();
  HEAP32[tmPtr + 16 >> 2] = date.getMonth();
  HEAP32[tmPtr + 20 >> 2] = date.getYear();
  return date.getTime() / 1e3;
 })();
 return setTempRet0((tempDouble = ret, +Math.abs(tempDouble) >= 1 ? tempDouble > 0 ? +Math.floor(tempDouble / 4294967296) >>> 0 : ~~+Math.ceil((tempDouble - +(~~tempDouble >>> 0)) / 4294967296) >>> 0 : 0)), 
 ret >>> 0;
};

function __mmap_js(len, prot, flags, fd, offset_low, offset_high, allocated, addr) {
 var offset = convertI32PairToI53Checked(offset_low, offset_high);
 try {
  if (isNaN(offset)) return 61;
  var stream = SYSCALLS.getStreamFromFD(fd);
  var res = FS.mmap(stream, len, offset, prot, flags);
  var ptr = res.ptr;
  HEAP32[allocated >> 2] = res.allocated;
  HEAPU32[addr >> 2] = ptr;
  return 0;
 } catch (e) {
  if (typeof FS == "undefined" || !(e.name === "ErrnoError")) throw e;
  return -e.errno;
 }
}

function __munmap_js(addr, len, prot, flags, fd, offset_low, offset_high) {
 var offset = convertI32PairToI53Checked(offset_low, offset_high);
 try {
  if (isNaN(offset)) return 61;
  var stream = SYSCALLS.getStreamFromFD(fd);
  if (prot & 2) {
   SYSCALLS.doMsync(addr, stream, len, flags, offset);
  }
  FS.munmap(stream);
 } catch (e) {
  if (typeof FS == "undefined" || !(e.name === "ErrnoError")) throw e;
  return -e.errno;
 }
}

var timers = {};

var handleException = e => {
 if (e instanceof ExitStatus || e == "unwind") {
  return EXITSTATUS;
 }
 quit_(1, e);
};

var _proc_exit = code => {
 EXITSTATUS = code;
 if (!keepRuntimeAlive()) {
  if (Module["onExit"]) Module["onExit"](code);
  ABORT = true;
 }
 quit_(code, new ExitStatus(code));
};

var exitJS = (status, implicit) => {
 EXITSTATUS = status;
 if (!keepRuntimeAlive()) {
  exitRuntime();
 }
 _proc_exit(status);
};

var _exit = exitJS;

Module["_exit"] = _exit;

var maybeExit = () => {
 if (runtimeExited) {
  return;
 }
 if (!keepRuntimeAlive()) {
  try {
   _exit(EXITSTATUS);
  } catch (e) {
   handleException(e);
  }
 }
};

var callUserCallback = func => {
 if (runtimeExited || ABORT) {
  return;
 }
 try {
  func();
  maybeExit();
 } catch (e) {
  handleException(e);
 }
};

var _emscripten_get_now;

_emscripten_get_now = () => performance.now();

var __setitimer_js = (which, timeout_ms) => {
 if (timers[which]) {
  clearTimeout(timers[which].id);
  delete timers[which];
 }
 if (!timeout_ms) return 0;
 var id = setTimeout((() => {
  delete timers[which];
  callUserCallback((() => __emscripten_timeout(which, _emscripten_get_now())));
 }), timeout_ms);
 timers[which] = {
  id: id,
  timeout_ms: timeout_ms
 };
 return 0;
};

var stringToNewUTF8 = str => {
 var size = lengthBytesUTF8(str) + 1;
 var ret = _malloc(size);
 if (ret) stringToUTF8(str, ret, size);
 return ret;
};

var __tzset_js = (timezone, daylight, tzname) => {
 var currentYear = (new Date).getFullYear();
 var winter = new Date(currentYear, 0, 1);
 var summer = new Date(currentYear, 6, 1);
 var winterOffset = winter.getTimezoneOffset();
 var summerOffset = summer.getTimezoneOffset();
 var stdTimezoneOffset = Math.max(winterOffset, summerOffset);
 HEAPU32[timezone >> 2] = stdTimezoneOffset * 60;
 HEAP32[daylight >> 2] = Number(winterOffset != summerOffset);
 function extractZone(date) {
  var match = date.toTimeString().match(/\(([A-Za-z ]+)\)$/);
  return match ? match[1] : "GMT";
 }
 var winterName = extractZone(winter);
 var summerName = extractZone(summer);
 var winterNamePtr = stringToNewUTF8(winterName);
 var summerNamePtr = stringToNewUTF8(summerName);
 if (summerOffset < winterOffset) {
  HEAPU32[tzname >> 2] = winterNamePtr;
  HEAPU32[tzname + 4 >> 2] = summerNamePtr;
 } else {
  HEAPU32[tzname >> 2] = summerNamePtr;
  HEAPU32[tzname + 4 >> 2] = winterNamePtr;
 }
};

var _abort = () => {
 abort("");
};

function _emscripten_date_now() {
 return Date.now();
}

var getHeapMax = () => 2147483648;

var _emscripten_get_heap_max = () => getHeapMax();

var _emscripten_memcpy_big = (dest, src, num) => HEAPU8.copyWithin(dest, src, src + num);

var growMemory = size => {
 var b = wasmMemory.buffer;
 var pages = size - b.byteLength + 65535 >>> 16;
 try {
  wasmMemory.grow(pages);
  updateMemoryViews();
  return 1;
 } catch (e) {}
};

var _emscripten_resize_heap = requestedSize => {
 var oldSize = HEAPU8.length;
 requestedSize >>>= 0;
 var maxHeapSize = getHeapMax();
 if (requestedSize > maxHeapSize) {
  return false;
 }
 var alignUp = (x, multiple) => x + (multiple - x % multiple) % multiple;
 for (var cutDown = 1; cutDown <= 4; cutDown *= 2) {
  var overGrownHeapSize = oldSize * (1 + .2 / cutDown);
  overGrownHeapSize = Math.min(overGrownHeapSize, requestedSize + 100663296);
  var newSize = Math.min(maxHeapSize, alignUp(Math.max(requestedSize, overGrownHeapSize), 65536));
  var replacement = growMemory(newSize);
  if (replacement) {
   return true;
  }
 }
 return false;
};

var runtimeKeepalivePush = () => {
 runtimeKeepaliveCounter += 1;
};

var runtimeKeepalivePop = () => {
 runtimeKeepaliveCounter -= 1;
};

var safeSetTimeout = (func, timeout) => {
 runtimeKeepalivePush();
 return setTimeout((() => {
  runtimeKeepalivePop();
  callUserCallback(func);
 }), timeout);
};

var _emscripten_sleep = function(ms) {
 return Asyncify.handleSleep((wakeUp => safeSetTimeout(wakeUp, ms)));
};

Module["_emscripten_sleep"] = _emscripten_sleep;

_emscripten_sleep.isAsync = true;

var ENV = PHPLoader.ENV || {};

var getExecutableName = () => thisProgram || "./this.program";

var getEnvStrings = () => {
 if (!getEnvStrings.strings) {
  var lang = (typeof navigator == "object" && navigator.languages && navigator.languages[0] || "C").replace("-", "_") + ".UTF-8";
  var env = {
   "USER": "web_user",
   "LOGNAME": "web_user",
   "PATH": "/",
   "PWD": "/",
   "HOME": "/home/web_user",
   "LANG": lang,
   "_": getExecutableName()
  };
  for (var x in ENV) {
   if (ENV[x] === undefined) delete env[x]; else env[x] = ENV[x];
  }
  var strings = [];
  for (var x in env) {
   strings.push(`${x}=${env[x]}`);
  }
  getEnvStrings.strings = strings;
 }
 return getEnvStrings.strings;
};

var stringToAscii = (str, buffer) => {
 for (var i = 0; i < str.length; ++i) {
  HEAP8[buffer++ >> 0] = str.charCodeAt(i);
 }
 HEAP8[buffer >> 0] = 0;
};

var _environ_get = (__environ, environ_buf) => {
 var bufSize = 0;
 getEnvStrings().forEach((function(string, i) {
  var ptr = environ_buf + bufSize;
  HEAPU32[__environ + i * 4 >> 2] = ptr;
  stringToAscii(string, ptr);
  bufSize += string.length + 1;
 }));
 return 0;
};

var _environ_sizes_get = (penviron_count, penviron_buf_size) => {
 var strings = getEnvStrings();
 HEAPU32[penviron_count >> 2] = strings.length;
 var bufSize = 0;
 strings.forEach((function(string) {
  bufSize += string.length + 1;
 }));
 HEAPU32[penviron_buf_size >> 2] = bufSize;
 return 0;
};

function _fd_close(fd) {
 try {
  var stream = SYSCALLS.getStreamFromFD(fd);
  FS.close(stream);
  return 0;
 } catch (e) {
  if (typeof FS == "undefined" || !(e.name === "ErrnoError")) throw e;
  return e.errno;
 }
}

function _fd_fdstat_get(fd, pbuf) {
 try {
  var rightsBase = 0;
  var rightsInheriting = 0;
  var flags = 0;
  {
   var stream = SYSCALLS.getStreamFromFD(fd);
   var type = stream.tty ? 2 : FS.isDir(stream.mode) ? 3 : FS.isLink(stream.mode) ? 7 : 4;
  }
  HEAP8[pbuf >> 0] = type;
  HEAP16[pbuf + 2 >> 1] = flags;
  tempI64 = [ rightsBase >>> 0, (tempDouble = rightsBase, +Math.abs(tempDouble) >= 1 ? tempDouble > 0 ? +Math.floor(tempDouble / 4294967296) >>> 0 : ~~+Math.ceil((tempDouble - +(~~tempDouble >>> 0)) / 4294967296) >>> 0 : 0) ], 
  HEAP32[pbuf + 8 >> 2] = tempI64[0], HEAP32[pbuf + 12 >> 2] = tempI64[1];
  tempI64 = [ rightsInheriting >>> 0, (tempDouble = rightsInheriting, +Math.abs(tempDouble) >= 1 ? tempDouble > 0 ? +Math.floor(tempDouble / 4294967296) >>> 0 : ~~+Math.ceil((tempDouble - +(~~tempDouble >>> 0)) / 4294967296) >>> 0 : 0) ], 
  HEAP32[pbuf + 16 >> 2] = tempI64[0], HEAP32[pbuf + 20 >> 2] = tempI64[1];
  return 0;
 } catch (e) {
  if (typeof FS == "undefined" || !(e.name === "ErrnoError")) throw e;
  return e.errno;
 }
}

var doReadv = (stream, iov, iovcnt, offset) => {
 var ret = 0;
 for (var i = 0; i < iovcnt; i++) {
  var ptr = HEAPU32[iov >> 2];
  var len = HEAPU32[iov + 4 >> 2];
  iov += 8;
  var curr = FS.read(stream, HEAP8, ptr, len, offset);
  if (curr < 0) return -1;
  ret += curr;
  if (curr < len) break;
  if (typeof offset !== "undefined") {
   offset += curr;
  }
 }
 return ret;
};

function _fd_read(fd, iov, iovcnt, pnum) {
 try {
  var stream = SYSCALLS.getStreamFromFD(fd);
  var num = doReadv(stream, iov, iovcnt);
  HEAPU32[pnum >> 2] = num;
  return 0;
 } catch (e) {
  if (typeof FS == "undefined" || !(e.name === "ErrnoError")) throw e;
  return e.errno;
 }
}

function _fd_seek(fd, offset_low, offset_high, whence, newOffset) {
 var offset = convertI32PairToI53Checked(offset_low, offset_high);
 try {
  if (isNaN(offset)) return 61;
  var stream = SYSCALLS.getStreamFromFD(fd);
  FS.llseek(stream, offset, whence);
  tempI64 = [ stream.position >>> 0, (tempDouble = stream.position, +Math.abs(tempDouble) >= 1 ? tempDouble > 0 ? +Math.floor(tempDouble / 4294967296) >>> 0 : ~~+Math.ceil((tempDouble - +(~~tempDouble >>> 0)) / 4294967296) >>> 0 : 0) ], 
  HEAP32[newOffset >> 2] = tempI64[0], HEAP32[newOffset + 4 >> 2] = tempI64[1];
  if (stream.getdents && offset === 0 && whence === 0) stream.getdents = null;
  return 0;
 } catch (e) {
  if (typeof FS == "undefined" || !(e.name === "ErrnoError")) throw e;
  return e.errno;
 }
}

function _fd_sync(fd) {
 try {
  var stream = SYSCALLS.getStreamFromFD(fd);
  return Asyncify.handleSleep((function(wakeUp) {
   var mount = stream.node.mount;
   if (!mount.type.syncfs) {
    wakeUp(0);
    return;
   }
   mount.type.syncfs(mount, false, (function(err) {
    if (err) {
     wakeUp((function() {
      return 29;
     }));
     return;
    }
    wakeUp(0);
   }));
  }));
 } catch (e) {
  if (typeof FS == "undefined" || !(e.name === "ErrnoError")) throw e;
  return e.errno;
 }
}

var doWritev = (stream, iov, iovcnt, offset) => {
 var ret = 0;
 for (var i = 0; i < iovcnt; i++) {
  var ptr = HEAPU32[iov >> 2];
  var len = HEAPU32[iov + 4 >> 2];
  iov += 8;
  var curr = FS.write(stream, HEAP8, ptr, len, offset);
  if (curr < 0) return -1;
  ret += curr;
  if (typeof offset !== "undefined") {
   offset += curr;
  }
 }
 return ret;
};

function _fd_write(fd, iov, iovcnt, pnum) {
 try {
  var stream = SYSCALLS.getStreamFromFD(fd);
  var num = doWritev(stream, iov, iovcnt);
  HEAPU32[pnum >> 2] = num;
  return 0;
 } catch (e) {
  if (typeof FS == "undefined" || !(e.name === "ErrnoError")) throw e;
  return e.errno;
 }
}

var getHostByName = name => {
 var ret = _malloc(20);
 var nameBuf = stringToNewUTF8(name);
 HEAPU32[ret >> 2] = nameBuf;
 var aliasesBuf = _malloc(4);
 HEAPU32[aliasesBuf >> 2] = 0;
 HEAPU32[ret + 4 >> 2] = aliasesBuf;
 var afinet = 2;
 HEAP32[ret + 8 >> 2] = afinet;
 HEAP32[ret + 12 >> 2] = 4;
 var addrListBuf = _malloc(12);
 HEAPU32[addrListBuf >> 2] = addrListBuf + 8;
 HEAPU32[addrListBuf + 4 >> 2] = 0;
 HEAP32[addrListBuf + 8 >> 2] = inetPton4(DNS.lookup_name(name));
 HEAPU32[ret + 16 >> 2] = addrListBuf;
 return ret;
};

var _gethostbyaddr = (addr, addrlen, type) => {
 if (type !== 2) {
  setErrNo(5);
  return null;
 }
 addr = HEAP32[addr >> 2];
 var host = inetNtop4(addr);
 var lookup = DNS.lookup_addr(host);
 if (lookup) {
  host = lookup;
 }
 return getHostByName(host);
};

var _gethostbyname = name => getHostByName(UTF8ToString(name));

var _gethostbyname_r = (name, ret, buf, buflen, out, err) => {
 var data = _gethostbyname(name);
 _memcpy(ret, data, 20);
 _free(data);
 HEAP32[err >> 2] = 0;
 HEAPU32[out >> 2] = ret;
 return 0;
};

var _getloadavg = (loadavg, nelem) => {
 var limit = Math.min(nelem, 3);
 var doubleSize = 8;
 for (var i = 0; i < limit; i++) {
  HEAPF64[loadavg + i * doubleSize >> 3] = .1;
 }
 return limit;
};

var _getnameinfo = (sa, salen, node, nodelen, serv, servlen, flags) => {
 var info = readSockaddr(sa, salen);
 if (info.errno) {
  return -6;
 }
 var port = info.port;
 var addr = info.addr;
 var overflowed = false;
 if (node && nodelen) {
  var lookup;
  if (flags & 1 || !(lookup = DNS.lookup_addr(addr))) {
   if (flags & 8) {
    return -2;
   }
  } else {
   addr = lookup;
  }
  var numBytesWrittenExclNull = stringToUTF8(addr, node, nodelen);
  if (numBytesWrittenExclNull + 1 >= nodelen) {
   overflowed = true;
  }
 }
 if (serv && servlen) {
  port = "" + port;
  var numBytesWrittenExclNull = stringToUTF8(port, serv, servlen);
  if (numBytesWrittenExclNull + 1 >= servlen) {
   overflowed = true;
  }
 }
 if (overflowed) {
  return -12;
 }
 return 0;
};

var Protocols = {
 list: [],
 map: {}
};

var _setprotoent = stayopen => {
 function allocprotoent(name, proto, aliases) {
  var nameBuf = _malloc(name.length + 1);
  stringToAscii(name, nameBuf);
  var j = 0;
  var length = aliases.length;
  var aliasListBuf = _malloc((length + 1) * 4);
  for (var i = 0; i < length; i++, j += 4) {
   var alias = aliases[i];
   var aliasBuf = _malloc(alias.length + 1);
   stringToAscii(alias, aliasBuf);
   HEAPU32[aliasListBuf + j >> 2] = aliasBuf;
  }
  HEAPU32[aliasListBuf + j >> 2] = 0;
  var pe = _malloc(12);
  HEAPU32[pe >> 2] = nameBuf;
  HEAPU32[pe + 4 >> 2] = aliasListBuf;
  HEAP32[pe + 8 >> 2] = proto;
  return pe;
 }
 var list = Protocols.list;
 var map = Protocols.map;
 if (list.length === 0) {
  var entry = allocprotoent("tcp", 6, [ "TCP" ]);
  list.push(entry);
  map["tcp"] = map["6"] = entry;
  entry = allocprotoent("udp", 17, [ "UDP" ]);
  list.push(entry);
  map["udp"] = map["17"] = entry;
 }
 _setprotoent.index = 0;
};

var _getprotobyname = name => {
 name = UTF8ToString(name);
 _setprotoent(true);
 var result = Protocols.map[name];
 return result;
};

var _getprotobynumber = number => {
 _setprotoent(true);
 var result = Protocols.map[number];
 return result;
};

var stringToUTF8OnStack = str => {
 var size = lengthBytesUTF8(str) + 1;
 var ret = stackAlloc(size);
 stringToUTF8(str, ret, size);
 return ret;
};

var allocateUTF8OnStack = stringToUTF8OnStack;

var PHPWASM = {
 getAllWebSockets: function(sock) {
  const webSockets = new Set;
  if (sock.server) {
   sock.server.clients.forEach((ws => {
    webSockets.add(ws);
   }));
  }
  for (const peer of PHPWASM.getAllPeers(sock)) {
   webSockets.add(peer.socket);
  }
  return Array.from(webSockets);
 },
 getAllPeers: function(sock) {
  const peers = new Set;
  if (sock.server) {
   sock.pending.filter((pending => pending.peers)).forEach((pending => {
    for (const peer of Object.values(pending.peers)) {
     peers.add(peer);
    }
   }));
  }
  if (sock.peers) {
   for (const peer of Object.values(sock.peers)) {
    peers.add(peer);
   }
  }
  return Array.from(peers);
 },
 awaitData: function(ws) {
  return PHPWASM.awaitWsEvent(ws, "message");
 },
 awaitConnection: function(ws) {
  if (ws.OPEN === ws.readyState) {
   return [ Promise.resolve(), PHPWASM.noop ];
  }
  return PHPWASM.awaitWsEvent(ws, "open");
 },
 awaitClose: function(ws) {
  if ([ ws.CLOSING, ws.CLOSED ].includes(ws.readyState)) {
   return [ Promise.resolve(), PHPWASM.noop ];
  }
  return PHPWASM.awaitWsEvent(ws, "close");
 },
 awaitError: function(ws) {
  if ([ ws.CLOSING, ws.CLOSED ].includes(ws.readyState)) {
   return [ Promise.resolve(), PHPWASM.noop ];
  }
  return PHPWASM.awaitWsEvent(ws, "error");
 },
 awaitWsEvent: function(ws, event) {
  let resolve;
  const listener = () => {
   resolve();
  };
  const promise = new Promise((function(_resolve) {
   resolve = _resolve;
   ws.once(event, listener);
  }));
  const cancel = () => {
   ws.removeListener(event, listener);
   setTimeout(resolve);
  };
  return [ promise, cancel ];
 },
 noop: function() {},
 spawnProcess: function(command) {
  if (Module["spawnProcess"]) {
   const spawned = Module["spawnProcess"](command);
   if (!spawned || !spawned.on) {
    throw new Error("spawnProcess() must return an EventEmitter but returned a different type.");
   }
   return spawned;
  }
  if (ENVIRONMENT_IS_NODE) {
   return require("child_process").spawn(command, [], {
    shell: true,
    stdio: [ "pipe", "pipe", "pipe" ],
    timeout: 100
   });
  }
  const e = new Error("popen(), proc_open() etc. are unsupported in the browser. Call php.setSpawnHandler() " + "and provide a callback to handle spawning processes, or disable a popen(), proc_open() " + "and similar functions via php.ini.");
  e.code = "SPAWN_UNSUPPORTED";
  throw e;
 },
 shutdownSocket: function(socketd, how) {
  const sock = getSocketFromFD(socketd);
  const peer = Object.values(sock.peers)[0];
  if (!peer) {
   return -1;
  }
  try {
   peer.socket.close();
   SOCKFS.websocket_sock_ops.removePeer(sock, peer);
   return 0;
  } catch (e) {
   console.log("Socket shutdown error", e);
   return -1;
  }
 }
};

function _js_create_input_device(procopenCallId) {
 if (!PHPWASM.callback_pipes) {
  PHPWASM.callback_pipes = {};
 }
 let dataBuffer = [];
 let dataCallback;
 const filename = "proc_id_" + procopenCallId;
 const device = FS.createDevice("/dev", filename, (function() {}), (function(byte) {
  try {
   dataBuffer.push(byte);
   if (dataCallback) {
    dataCallback(new Uint8Array(dataBuffer));
    dataBuffer = [];
   }
  } catch (e) {
   console.error(e);
   throw e;
  }
 }));
 const devicePath = "/dev/" + filename;
 PHPWASM.callback_pipes[procopenCallId] = {
  devicePath: devicePath,
  onData: function(cb) {
   dataCallback = cb;
   dataBuffer.forEach((function(data) {
    cb(data);
   }));
   dataBuffer.length = 0;
  }
 };
 return allocateUTF8OnStack(devicePath);
}

function _js_module_onMessage(data, bufPtr) {
 if (typeof Asyncify === "undefined") {
  return;
 }
 if (Module["onMessage"]) {
  const dataStr = UTF8ToString(data);
  return Asyncify.handleSleep((wakeUp => {
   Module["onMessage"](dataStr).then((response => {
    const responseBytes = typeof response === "string" ? (new TextEncoder).encode(response) : response;
    const responseSize = responseBytes.byteLength;
    const responsePtr = _malloc(responseSize + 1);
    HEAPU8.set(responseBytes, responsePtr);
    HEAPU8[responsePtr + responseSize] = 0;
    HEAPU8[bufPtr] = responsePtr;
    HEAPU8[bufPtr + 1] = responsePtr >> 8;
    HEAPU8[bufPtr + 2] = responsePtr >> 16;
    HEAPU8[bufPtr + 3] = responsePtr >> 24;
    wakeUp(responseSize);
   })).catch((e => {
    console.error(e);
    wakeUp(0);
   }));
  }));
 }
}

function _js_open_process(command, procopenCallId, stdoutChildFd, stdoutParentFd, stderrChildFd, stderrParentFd) {
 if (!PHPWASM.proc_fds) {
  PHPWASM.proc_fds = {};
 }
 if (!command) {
  return 1;
 }
 const cmdstr = UTF8ToString(command);
 if (!cmdstr.length) {
  return 0;
 }
 let cp;
 try {
  cp = PHPWASM.spawnProcess(cmdstr);
 } catch (e) {
  if (e.code === "SPAWN_UNSUPPORTED") {
   return 1;
  }
  throw e;
 }
 let EventEmitter;
 if (ENVIRONMENT_IS_NODE) {
  EventEmitter = require("events").EventEmitter;
 } else {
  EventEmitter = function() {
   this.listeners = {};
  };
  EventEmitter.prototype.emit = function(eventName, data) {
   if (this.listeners[eventName]) {
    this.listeners[eventName].forEach((function(callback) {
     callback(data);
    }));
   }
  };
  EventEmitter.prototype.once = function(eventName, callback) {
   const self = this;
   function removedCallback() {
    callback(...arguments);
    self.removeListener(eventName, removedCallback);
   }
   this.on(eventName, removedCallback);
  };
  EventEmitter.prototype.on = function(eventName, callback) {
   if (!this.listeners[eventName]) {
    this.listeners[eventName] = [];
   }
   this.listeners[eventName].push(callback);
  };
  EventEmitter.prototype.removeListener = function(eventName, callback) {
   const idx = this.listeners[eventName].indexOf(callback);
   if (idx !== -1) {
    this.listeners[eventName].splice(idx, 1);
   }
  };
 }
 PHPWASM.proc_fds[stdoutParentFd] = new EventEmitter;
 PHPWASM.proc_fds[stderrParentFd] = new EventEmitter;
 const stdoutStream = SYSCALLS.getStreamFromFD(stdoutChildFd);
 cp.on("exit", (function(data) {
  PHPWASM.proc_fds[stdoutParentFd].exited = true;
  PHPWASM.proc_fds[stdoutParentFd].emit("data");
  PHPWASM.proc_fds[stderrParentFd].exited = true;
  PHPWASM.proc_fds[stderrParentFd].emit("data");
 }));
 cp.stdout.on("data", (function(data) {
  PHPWASM.proc_fds[stdoutParentFd].hasData = true;
  PHPWASM.proc_fds[stdoutParentFd].emit("data");
  stdoutStream.stream_ops.write(stdoutStream, data, 0, data.length, 0);
 }));
 const stderrStream = SYSCALLS.getStreamFromFD(stderrChildFd);
 cp.stderr.on("data", (function(data) {
  console.log("Writing error", data.toString());
  PHPWASM.proc_fds[stderrParentFd].hasData = true;
  PHPWASM.proc_fds[stderrParentFd].emit("data");
  stderrStream.stream_ops.write(stderrStream, data, 0, data.length, 0);
 }));
 if (PHPWASM.callback_pipes && procopenCallId in PHPWASM.callback_pipes) {
  PHPWASM.callback_pipes[procopenCallId].onData((function(data) {
   if (!data) return;
   const dataStr = new TextDecoder("utf-8").decode(data);
   cp.stdin.write(dataStr);
  }));
  return 0;
 }
 const stdinStream = SYSCALLS.getStreamFromFD(procopenCallId);
 if (!stdinStream.node) {
  return 0;
 }
 const CHUNK_SIZE = 1024;
 const buffer = Buffer.alloc(CHUNK_SIZE);
 let offset = 0;
 while (true) {
  const bytesRead = stdinStream.stream_ops.read(stdinStream, buffer, offset, CHUNK_SIZE, null);
  if (bytesRead === null || bytesRead === 0) {
   break;
  }
  try {
   cp.stdin.write(buffer.subarray(0, bytesRead));
  } catch (e) {
   console.error(e);
   return 1;
  }
  if (bytesRead < CHUNK_SIZE) {
   break;
  }
  offset += bytesRead;
 }
 return 0;
}

function _js_popen_to_file(command, mode, exitCodePtr) {
 if (!command) return 1;
 const cmdstr = UTF8ToString(command);
 if (!cmdstr.length) return 0;
 const modestr = UTF8ToString(mode);
 if (!modestr.length) return 0;
 if (modestr === "w") {
  console.error('popen($cmd, "w") is not implemented yet');
 }
 return Asyncify.handleSleep((wakeUp => {
  let cp;
  try {
   cp = PHPWASM.spawnProcess(cmdstr);
  } catch (e) {
   console.error(e);
   if (e.code === "SPAWN_UNSUPPORTED") {
    return 1;
   }
   throw e;
  }
  const outByteArrays = [];
  cp.stdout.on("data", (function(data) {
   outByteArrays.push(data);
  }));
  const outputPath = "/tmp/popen_output";
  cp.on("exit", (function(exitCode) {
   const outBytes = new Uint8Array(outByteArrays.reduce(((acc, curr) => acc + curr.length), 0));
   let offset = 0;
   for (const byteArray of outByteArrays) {
    outBytes.set(byteArray, offset);
    offset += byteArray.length;
   }
   FS.writeFile(outputPath, outBytes);
   HEAPU8[exitCodePtr] = exitCode;
   wakeUp(allocateUTF8OnStack(outputPath));
  }));
 }));
}

var arraySum = (array, index) => {
 var sum = 0;
 for (var i = 0; i <= index; sum += array[i++]) {}
 return sum;
};

var MONTH_DAYS_LEAP = [ 31, 29, 31, 30, 31, 30, 31, 31, 30, 31, 30, 31 ];

var MONTH_DAYS_REGULAR = [ 31, 28, 31, 30, 31, 30, 31, 31, 30, 31, 30, 31 ];

var addDays = (date, days) => {
 var newDate = new Date(date.getTime());
 while (days > 0) {
  var leap = isLeapYear(newDate.getFullYear());
  var currentMonth = newDate.getMonth();
  var daysInCurrentMonth = (leap ? MONTH_DAYS_LEAP : MONTH_DAYS_REGULAR)[currentMonth];
  if (days > daysInCurrentMonth - newDate.getDate()) {
   days -= daysInCurrentMonth - newDate.getDate() + 1;
   newDate.setDate(1);
   if (currentMonth < 11) {
    newDate.setMonth(currentMonth + 1);
   } else {
    newDate.setMonth(0);
    newDate.setFullYear(newDate.getFullYear() + 1);
   }
  } else {
   newDate.setDate(newDate.getDate() + days);
   return newDate;
  }
 }
 return newDate;
};

var writeArrayToMemory = (array, buffer) => {
 HEAP8.set(array, buffer);
};

var _strftime = (s, maxsize, format, tm) => {
 var tm_zone = HEAP32[tm + 40 >> 2];
 var date = {
  tm_sec: HEAP32[tm >> 2],
  tm_min: HEAP32[tm + 4 >> 2],
  tm_hour: HEAP32[tm + 8 >> 2],
  tm_mday: HEAP32[tm + 12 >> 2],
  tm_mon: HEAP32[tm + 16 >> 2],
  tm_year: HEAP32[tm + 20 >> 2],
  tm_wday: HEAP32[tm + 24 >> 2],
  tm_yday: HEAP32[tm + 28 >> 2],
  tm_isdst: HEAP32[tm + 32 >> 2],
  tm_gmtoff: HEAP32[tm + 36 >> 2],
  tm_zone: tm_zone ? UTF8ToString(tm_zone) : ""
 };
 var pattern = UTF8ToString(format);
 var EXPANSION_RULES_1 = {
  "%c": "%a %b %d %H:%M:%S %Y",
  "%D": "%m/%d/%y",
  "%F": "%Y-%m-%d",
  "%h": "%b",
  "%r": "%I:%M:%S %p",
  "%R": "%H:%M",
  "%T": "%H:%M:%S",
  "%x": "%m/%d/%y",
  "%X": "%H:%M:%S",
  "%Ec": "%c",
  "%EC": "%C",
  "%Ex": "%m/%d/%y",
  "%EX": "%H:%M:%S",
  "%Ey": "%y",
  "%EY": "%Y",
  "%Od": "%d",
  "%Oe": "%e",
  "%OH": "%H",
  "%OI": "%I",
  "%Om": "%m",
  "%OM": "%M",
  "%OS": "%S",
  "%Ou": "%u",
  "%OU": "%U",
  "%OV": "%V",
  "%Ow": "%w",
  "%OW": "%W",
  "%Oy": "%y"
 };
 for (var rule in EXPANSION_RULES_1) {
  pattern = pattern.replace(new RegExp(rule, "g"), EXPANSION_RULES_1[rule]);
 }
 var WEEKDAYS = [ "Sunday", "Monday", "Tuesday", "Wednesday", "Thursday", "Friday", "Saturday" ];
 var MONTHS = [ "January", "February", "March", "April", "May", "June", "July", "August", "September", "October", "November", "December" ];
 function leadingSomething(value, digits, character) {
  var str = typeof value == "number" ? value.toString() : value || "";
  while (str.length < digits) {
   str = character[0] + str;
  }
  return str;
 }
 function leadingNulls(value, digits) {
  return leadingSomething(value, digits, "0");
 }
 function compareByDay(date1, date2) {
  function sgn(value) {
   return value < 0 ? -1 : value > 0 ? 1 : 0;
  }
  var compare;
  if ((compare = sgn(date1.getFullYear() - date2.getFullYear())) === 0) {
   if ((compare = sgn(date1.getMonth() - date2.getMonth())) === 0) {
    compare = sgn(date1.getDate() - date2.getDate());
   }
  }
  return compare;
 }
 function getFirstWeekStartDate(janFourth) {
  switch (janFourth.getDay()) {
  case 0:
   return new Date(janFourth.getFullYear() - 1, 11, 29);

  case 1:
   return janFourth;

  case 2:
   return new Date(janFourth.getFullYear(), 0, 3);

  case 3:
   return new Date(janFourth.getFullYear(), 0, 2);

  case 4:
   return new Date(janFourth.getFullYear(), 0, 1);

  case 5:
   return new Date(janFourth.getFullYear() - 1, 11, 31);

  case 6:
   return new Date(janFourth.getFullYear() - 1, 11, 30);
  }
 }
 function getWeekBasedYear(date) {
  var thisDate = addDays(new Date(date.tm_year + 1900, 0, 1), date.tm_yday);
  var janFourthThisYear = new Date(thisDate.getFullYear(), 0, 4);
  var janFourthNextYear = new Date(thisDate.getFullYear() + 1, 0, 4);
  var firstWeekStartThisYear = getFirstWeekStartDate(janFourthThisYear);
  var firstWeekStartNextYear = getFirstWeekStartDate(janFourthNextYear);
  if (compareByDay(firstWeekStartThisYear, thisDate) <= 0) {
   if (compareByDay(firstWeekStartNextYear, thisDate) <= 0) {
    return thisDate.getFullYear() + 1;
   }
   return thisDate.getFullYear();
  }
  return thisDate.getFullYear() - 1;
 }
 var EXPANSION_RULES_2 = {
  "%a": date => WEEKDAYS[date.tm_wday].substring(0, 3),
  "%A": date => WEEKDAYS[date.tm_wday],
  "%b": date => MONTHS[date.tm_mon].substring(0, 3),
  "%B": date => MONTHS[date.tm_mon],
  "%C": date => {
   var year = date.tm_year + 1900;
   return leadingNulls(year / 100 | 0, 2);
  },
  "%d": date => leadingNulls(date.tm_mday, 2),
  "%e": date => leadingSomething(date.tm_mday, 2, " "),
  "%g": date => getWeekBasedYear(date).toString().substring(2),
  "%G": date => getWeekBasedYear(date),
  "%H": date => leadingNulls(date.tm_hour, 2),
  "%I": date => {
   var twelveHour = date.tm_hour;
   if (twelveHour == 0) twelveHour = 12; else if (twelveHour > 12) twelveHour -= 12;
   return leadingNulls(twelveHour, 2);
  },
  "%j": date => leadingNulls(date.tm_mday + arraySum(isLeapYear(date.tm_year + 1900) ? MONTH_DAYS_LEAP : MONTH_DAYS_REGULAR, date.tm_mon - 1), 3),
  "%m": date => leadingNulls(date.tm_mon + 1, 2),
  "%M": date => leadingNulls(date.tm_min, 2),
  "%n": () => "\n",
  "%p": date => {
   if (date.tm_hour >= 0 && date.tm_hour < 12) {
    return "AM";
   }
   return "PM";
  },
  "%S": date => leadingNulls(date.tm_sec, 2),
  "%t": () => "\t",
  "%u": date => date.tm_wday || 7,
  "%U": date => {
   var days = date.tm_yday + 7 - date.tm_wday;
   return leadingNulls(Math.floor(days / 7), 2);
  },
  "%V": date => {
   var val = Math.floor((date.tm_yday + 7 - (date.tm_wday + 6) % 7) / 7);
   if ((date.tm_wday + 371 - date.tm_yday - 2) % 7 <= 2) {
    val++;
   }
   if (!val) {
    val = 52;
    var dec31 = (date.tm_wday + 7 - date.tm_yday - 1) % 7;
    if (dec31 == 4 || dec31 == 5 && isLeapYear(date.tm_year % 400 - 1)) {
     val++;
    }
   } else if (val == 53) {
    var jan1 = (date.tm_wday + 371 - date.tm_yday) % 7;
    if (jan1 != 4 && (jan1 != 3 || !isLeapYear(date.tm_year))) val = 1;
   }
   return leadingNulls(val, 2);
  },
  "%w": date => date.tm_wday,
  "%W": date => {
   var days = date.tm_yday + 7 - (date.tm_wday + 6) % 7;
   return leadingNulls(Math.floor(days / 7), 2);
  },
  "%y": date => (date.tm_year + 1900).toString().substring(2),
  "%Y": date => date.tm_year + 1900,
  "%z": date => {
   var off = date.tm_gmtoff;
   var ahead = off >= 0;
   off = Math.abs(off) / 60;
   off = off / 60 * 100 + off % 60;
   return (ahead ? "+" : "-") + String("0000" + off).slice(-4);
  },
  "%Z": date => date.tm_zone,
  "%%": () => "%"
 };
 pattern = pattern.replace(/%%/g, "\0\0");
 for (var rule in EXPANSION_RULES_2) {
  if (pattern.includes(rule)) {
   pattern = pattern.replace(new RegExp(rule, "g"), EXPANSION_RULES_2[rule](date));
  }
 }
 pattern = pattern.replace(/\0\0/g, "%");
 var bytes = intArrayFromString(pattern, false);
 if (bytes.length > maxsize) {
  return 0;
 }
 writeArrayToMemory(bytes, s);
 return bytes.length - 1;
};

var _strptime = (buf, format, tm) => {
 var pattern = UTF8ToString(format);
 var SPECIAL_CHARS = "\\!@#$^&*()+=-[]/{}|:<>?,.";
 for (var i = 0, ii = SPECIAL_CHARS.length; i < ii; ++i) {
  pattern = pattern.replace(new RegExp("\\" + SPECIAL_CHARS[i], "g"), "\\" + SPECIAL_CHARS[i]);
 }
 var EQUIVALENT_MATCHERS = {
  "%A": "%a",
  "%B": "%b",
  "%c": "%a %b %d %H:%M:%S %Y",
  "%D": "%m\\/%d\\/%y",
  "%e": "%d",
  "%F": "%Y-%m-%d",
  "%h": "%b",
  "%R": "%H\\:%M",
  "%r": "%I\\:%M\\:%S\\s%p",
  "%T": "%H\\:%M\\:%S",
  "%x": "%m\\/%d\\/(?:%y|%Y)",
  "%X": "%H\\:%M\\:%S"
 };
 for (var matcher in EQUIVALENT_MATCHERS) {
  pattern = pattern.replace(matcher, EQUIVALENT_MATCHERS[matcher]);
 }
 var DATE_PATTERNS = {
  "%a": "(?:Sun(?:day)?)|(?:Mon(?:day)?)|(?:Tue(?:sday)?)|(?:Wed(?:nesday)?)|(?:Thu(?:rsday)?)|(?:Fri(?:day)?)|(?:Sat(?:urday)?)",
  "%b": "(?:Jan(?:uary)?)|(?:Feb(?:ruary)?)|(?:Mar(?:ch)?)|(?:Apr(?:il)?)|May|(?:Jun(?:e)?)|(?:Jul(?:y)?)|(?:Aug(?:ust)?)|(?:Sep(?:tember)?)|(?:Oct(?:ober)?)|(?:Nov(?:ember)?)|(?:Dec(?:ember)?)",
  "%C": "\\d\\d",
  "%d": "0[1-9]|[1-9](?!\\d)|1\\d|2\\d|30|31",
  "%H": "\\d(?!\\d)|[0,1]\\d|20|21|22|23",
  "%I": "\\d(?!\\d)|0\\d|10|11|12",
  "%j": "00[1-9]|0?[1-9](?!\\d)|0?[1-9]\\d(?!\\d)|[1,2]\\d\\d|3[0-6]\\d",
  "%m": "0[1-9]|[1-9](?!\\d)|10|11|12",
  "%M": "0\\d|\\d(?!\\d)|[1-5]\\d",
  "%n": "\\s",
  "%p": "AM|am|PM|pm|A\\.M\\.|a\\.m\\.|P\\.M\\.|p\\.m\\.",
  "%S": "0\\d|\\d(?!\\d)|[1-5]\\d|60",
  "%U": "0\\d|\\d(?!\\d)|[1-4]\\d|50|51|52|53",
  "%W": "0\\d|\\d(?!\\d)|[1-4]\\d|50|51|52|53",
  "%w": "[0-6]",
  "%y": "\\d\\d",
  "%Y": "\\d\\d\\d\\d",
  "%%": "%",
  "%t": "\\s"
 };
 var MONTH_NUMBERS = {
  JAN: 0,
  FEB: 1,
  MAR: 2,
  APR: 3,
  MAY: 4,
  JUN: 5,
  JUL: 6,
  AUG: 7,
  SEP: 8,
  OCT: 9,
  NOV: 10,
  DEC: 11
 };
 var DAY_NUMBERS_SUN_FIRST = {
  SUN: 0,
  MON: 1,
  TUE: 2,
  WED: 3,
  THU: 4,
  FRI: 5,
  SAT: 6
 };
 var DAY_NUMBERS_MON_FIRST = {
  MON: 0,
  TUE: 1,
  WED: 2,
  THU: 3,
  FRI: 4,
  SAT: 5,
  SUN: 6
 };
 for (var datePattern in DATE_PATTERNS) {
  pattern = pattern.replace(datePattern, "(" + datePattern + DATE_PATTERNS[datePattern] + ")");
 }
 var capture = [];
 for (var i = pattern.indexOf("%"); i >= 0; i = pattern.indexOf("%")) {
  capture.push(pattern[i + 1]);
  pattern = pattern.replace(new RegExp("\\%" + pattern[i + 1], "g"), "");
 }
 var matches = new RegExp("^" + pattern, "i").exec(UTF8ToString(buf));
 function initDate() {
  function fixup(value, min, max) {
   return typeof value != "number" || isNaN(value) ? min : value >= min ? value <= max ? value : max : min;
  }
  return {
   year: fixup(HEAP32[tm + 20 >> 2] + 1900, 1970, 9999),
   month: fixup(HEAP32[tm + 16 >> 2], 0, 11),
   day: fixup(HEAP32[tm + 12 >> 2], 1, 31),
   hour: fixup(HEAP32[tm + 8 >> 2], 0, 23),
   min: fixup(HEAP32[tm + 4 >> 2], 0, 59),
   sec: fixup(HEAP32[tm >> 2], 0, 59)
  };
 }
 if (matches) {
  var date = initDate();
  var value;
  var getMatch = symbol => {
   var pos = capture.indexOf(symbol);
   if (pos >= 0) {
    return matches[pos + 1];
   }
   return;
  };
  if (value = getMatch("S")) {
   date.sec = jstoi_q(value);
  }
  if (value = getMatch("M")) {
   date.min = jstoi_q(value);
  }
  if (value = getMatch("H")) {
   date.hour = jstoi_q(value);
  } else if (value = getMatch("I")) {
   var hour = jstoi_q(value);
   if (value = getMatch("p")) {
    hour += value.toUpperCase()[0] === "P" ? 12 : 0;
   }
   date.hour = hour;
  }
  if (value = getMatch("Y")) {
   date.year = jstoi_q(value);
  } else if (value = getMatch("y")) {
   var year = jstoi_q(value);
   if (value = getMatch("C")) {
    year += jstoi_q(value) * 100;
   } else {
    year += year < 69 ? 2e3 : 1900;
   }
   date.year = year;
  }
  if (value = getMatch("m")) {
   date.month = jstoi_q(value) - 1;
  } else if (value = getMatch("b")) {
   date.month = MONTH_NUMBERS[value.substring(0, 3).toUpperCase()] || 0;
  }
  if (value = getMatch("d")) {
   date.day = jstoi_q(value);
  } else if (value = getMatch("j")) {
   var day = jstoi_q(value);
   var leapYear = isLeapYear(date.year);
   for (var month = 0; month < 12; ++month) {
    var daysUntilMonth = arraySum(leapYear ? MONTH_DAYS_LEAP : MONTH_DAYS_REGULAR, month - 1);
    if (day <= daysUntilMonth + (leapYear ? MONTH_DAYS_LEAP : MONTH_DAYS_REGULAR)[month]) {
     date.day = day - daysUntilMonth;
    }
   }
  } else if (value = getMatch("a")) {
   var weekDay = value.substring(0, 3).toUpperCase();
   if (value = getMatch("U")) {
    var weekDayNumber = DAY_NUMBERS_SUN_FIRST[weekDay];
    var weekNumber = jstoi_q(value);
    var janFirst = new Date(date.year, 0, 1);
    var endDate;
    if (janFirst.getDay() === 0) {
     endDate = addDays(janFirst, weekDayNumber + 7 * (weekNumber - 1));
    } else {
     endDate = addDays(janFirst, 7 - janFirst.getDay() + weekDayNumber + 7 * (weekNumber - 1));
    }
    date.day = endDate.getDate();
    date.month = endDate.getMonth();
   } else if (value = getMatch("W")) {
    var weekDayNumber = DAY_NUMBERS_MON_FIRST[weekDay];
    var weekNumber = jstoi_q(value);
    var janFirst = new Date(date.year, 0, 1);
    var endDate;
    if (janFirst.getDay() === 1) {
     endDate = addDays(janFirst, weekDayNumber + 7 * (weekNumber - 1));
    } else {
     endDate = addDays(janFirst, 7 - janFirst.getDay() + 1 + weekDayNumber + 7 * (weekNumber - 1));
    }
    date.day = endDate.getDate();
    date.month = endDate.getMonth();
   }
  }
  var fullDate = new Date(date.year, date.month, date.day, date.hour, date.min, date.sec, 0);
  HEAP32[tm >> 2] = fullDate.getSeconds();
  HEAP32[tm + 4 >> 2] = fullDate.getMinutes();
  HEAP32[tm + 8 >> 2] = fullDate.getHours();
  HEAP32[tm + 12 >> 2] = fullDate.getDate();
  HEAP32[tm + 16 >> 2] = fullDate.getMonth();
  HEAP32[tm + 20 >> 2] = fullDate.getFullYear() - 1900;
  HEAP32[tm + 24 >> 2] = fullDate.getDay();
  HEAP32[tm + 28 >> 2] = arraySum(isLeapYear(fullDate.getFullYear()) ? MONTH_DAYS_LEAP : MONTH_DAYS_REGULAR, fullDate.getMonth() - 1) + fullDate.getDate() - 1;
  HEAP32[tm + 32 >> 2] = 0;
  return buf + intArrayFromString(matches[0]).length - 1;
 }
 return 0;
};

function _wasm_close(socketd) {
 return PHPWASM.shutdownSocket(socketd, 2);
}

function _wasm_poll_socket(socketd, events, timeout) {
 if (typeof Asyncify === "undefined") {
  return 0;
 }
 const POLLIN = 1;
 const POLLPRI = 2;
 const POLLOUT = 4;
 const POLLERR = 8;
 const POLLHUP = 16;
 const POLLNVAL = 32;
 return Asyncify.handleSleep((wakeUp => {
  const polls = [];
  if (PHPWASM.proc_fds && socketd in PHPWASM.proc_fds) {
   const emitter = PHPWASM.proc_fds[socketd];
   if (emitter.exited) {
    wakeUp(0);
    return;
   }
   polls.push(PHPWASM.awaitWsEvent(emitter, "data"));
  } else {
   const sock = getSocketFromFD(socketd);
   if (!sock) {
    wakeUp(0);
    return;
   }
   const lookingFor = new Set;
   if (events & POLLIN || events & POLLPRI) {
    if (sock.server) {
     for (const client of sock.pending) {
      if ((client.recv_queue || []).length > 0) {
       wakeUp(1);
       return;
      }
     }
    } else if ((sock.recv_queue || []).length > 0) {
     wakeUp(1);
     return;
    }
   }
   const webSockets = PHPWASM.getAllWebSockets(sock);
   if (!webSockets.length) {
    wakeUp(0);
    return;
   }
   for (const ws of webSockets) {
    if (events & POLLIN || events & POLLPRI) {
     polls.push(PHPWASM.awaitData(ws));
     lookingFor.add("POLLIN");
    }
    if (events & POLLOUT) {
     polls.push(PHPWASM.awaitConnection(ws));
     lookingFor.add("POLLOUT");
    }
    if (events & POLLHUP) {
     polls.push(PHPWASM.awaitClose(ws));
     lookingFor.add("POLLHUP");
    }
    if (events & POLLERR || events & POLLNVAL) {
     polls.push(PHPWASM.awaitError(ws));
     lookingFor.add("POLLERR");
    }
   }
  }
  if (polls.length === 0) {
   console.warn("Unsupported poll event " + events + ", defaulting to setTimeout().");
   setTimeout((function() {
    wakeUp(0);
   }), timeout);
   return;
  }
  const promises = polls.map((([promise]) => promise));
  const clearPolling = () => polls.forEach((([, clear]) => clear()));
  let awaken = false;
  let timeoutId;
  Promise.race(promises).then((function(results) {
   if (!awaken) {
    awaken = true;
    wakeUp(1);
    if (timeoutId) {
     clearTimeout(timeoutId);
    }
    clearPolling();
   }
  }));
  if (timeout !== -1) {
   timeoutId = setTimeout((function() {
    if (!awaken) {
     awaken = true;
     wakeUp(0);
     clearPolling();
    }
   }), timeout);
  }
 }));
}

function _wasm_setsockopt(socketd, level, optionName, optionValuePtr, optionLen) {
 const optionValue = HEAPU8[optionValuePtr];
 const SOL_SOCKET = 1;
 const SO_KEEPALIVE = 9;
 const IPPROTO_TCP = 6;
 const TCP_NODELAY = 1;
 const isSupported = level === SOL_SOCKET && optionName === SO_KEEPALIVE || level === IPPROTO_TCP && optionName === TCP_NODELAY;
 if (!isSupported) {
  console.warn(`Unsupported socket option: ${level}, ${optionName}, ${optionValue}`);
  return -1;
 }
 const ws = PHPWASM.getAllWebSockets(socketd)[0];
 if (!ws) {
  return -1;
 }
 ws.setSocketOpt(level, optionName, optionValuePtr);
 return 0;
}

function runAndAbortIfError(func) {
 try {
  return func();
 } catch (e) {
  abort(e);
 }
}

var Asyncify = {
 instrumentWasmImports: function(imports) {
  var importPatterns = [ /^_dlopen_js$/, /^invoke_i$/, /^invoke_ii$/, /^invoke_iii$/, /^invoke_iiii$/, /^invoke_iiiii$/, /^invoke_iiiiii$/, /^invoke_iiiiiii$/, /^invoke_iiiiiiii$/, /^invoke_iiiiiiiiii$/, /^invoke_v$/, /^invoke_vi$/, /^invoke_vii$/, /^invoke_viidii$/, /^invoke_viii$/, /^invoke_viiii$/, /^invoke_viiiii$/, /^invoke_viiiiii$/, /^invoke_viiiiiii$/, /^invoke_viiiiiiiii$/, /^js_open_process$/, /^js_popen_to_file$/, /^wasm_poll_socket$/, /^js_module_onMessage$/, /^wasm_shutdown$/, /^fd_sync$/, /^__wasi_fd_sync$/, /^__asyncjs__.*$/, /^emscripten_promise_await$/, /^emscripten_idb_load$/, /^emscripten_idb_store$/, /^emscripten_idb_delete$/, /^emscripten_idb_exists$/, /^emscripten_idb_load_blob$/, /^emscripten_idb_store_blob$/, /^emscripten_sleep$/, /^emscripten_wget_data$/, /^emscripten_scan_registers$/, /^emscripten_lazy_load_code$/, /^_load_secondary_module$/, /^emscripten_fiber_swap$/, /^SDL_Delay$/ ];
  for (var x in imports) {
   (function(x) {
    var original = imports[x];
    var sig = original.sig;
    if (typeof original == "function") {
     var isAsyncifyImport = original.isAsync || importPatterns.some((pattern => !!x.match(pattern)));
    }
   })(x);
  }
 },
 instrumentWasmExports: function(exports) {
  var ret = {};
  for (var x in exports) {
   (function(x) {
    var original = exports[x];
    if (typeof original == "function") {
     ret[x] = function() {
      Asyncify.exportCallStack.push(x);
      try {
       return original.apply(null, arguments);
      } finally {
       if (!ABORT) {
        var y = Asyncify.exportCallStack.pop();
        assert(y === x);
        Asyncify.maybeStopUnwind();
       }
      }
     };
    } else {
     ret[x] = original;
    }
   })(x);
  }
  return ret;
 },
 State: {
  Normal: 0,
  Unwinding: 1,
  Rewinding: 2,
  Disabled: 3
 },
 state: 0,
 StackSize: 4096,
 currData: null,
 handleSleepReturnValue: 0,
 exportCallStack: [],
 callStackNameToId: {},
 callStackIdToName: {},
 callStackId: 0,
 asyncPromiseHandlers: null,
 sleepCallbacks: [],
 getCallStackId: function(funcName) {
  var id = Asyncify.callStackNameToId[funcName];
  if (id === undefined) {
   id = Asyncify.callStackId++;
   Asyncify.callStackNameToId[funcName] = id;
   Asyncify.callStackIdToName[id] = funcName;
  }
  return id;
 },
 maybeStopUnwind: function() {
  if (Asyncify.currData && Asyncify.state === Asyncify.State.Unwinding && Asyncify.exportCallStack.length === 0) {
   Asyncify.state = Asyncify.State.Normal;
   runtimeKeepalivePush();
   runAndAbortIfError(_asyncify_stop_unwind);
   if (typeof Fibers != "undefined") {
    Fibers.trampoline();
   }
  }
 },
 whenDone: function() {
  return new Promise(((resolve, reject) => {
   Asyncify.asyncPromiseHandlers = {
    resolve: resolve,
    reject: reject
   };
  }));
 },
 allocateData: function() {
  var ptr = _malloc(12 + Asyncify.StackSize);
  Asyncify.setDataHeader(ptr, ptr + 12, Asyncify.StackSize);
  Asyncify.setDataRewindFunc(ptr);
  return ptr;
 },
 setDataHeader: function(ptr, stack, stackSize) {
  HEAP32[ptr >> 2] = stack;
  HEAP32[ptr + 4 >> 2] = stack + stackSize;
 },
 setDataRewindFunc: function(ptr) {
  var bottomOfCallStack = Asyncify.exportCallStack[0];
  var rewindId = Asyncify.getCallStackId(bottomOfCallStack);
  HEAP32[ptr + 8 >> 2] = rewindId;
 },
 getDataRewindFunc: function(ptr) {
  var id = HEAP32[ptr + 8 >> 2];
  var name = Asyncify.callStackIdToName[id];
  var func = Module["asm"][name];
  return func;
 },
 doRewind: function(ptr) {
  var start = Asyncify.getDataRewindFunc(ptr);
  runtimeKeepalivePop();
  return start();
 },
 handleSleep: function(startAsync) {
  if (ABORT) return;
  if (Asyncify.state === Asyncify.State.Normal) {
   var reachedCallback = false;
   var reachedAfterCallback = false;
   startAsync(((handleSleepReturnValue = 0) => {
    if (ABORT) return;
    Asyncify.handleSleepReturnValue = handleSleepReturnValue;
    reachedCallback = true;
    if (!reachedAfterCallback) {
     return;
    }
    Asyncify.state = Asyncify.State.Rewinding;
    runAndAbortIfError((() => _asyncify_start_rewind(Asyncify.currData)));
    if (typeof Browser != "undefined" && Browser.mainLoop.func) {
     Browser.mainLoop.resume();
    }
    var asyncWasmReturnValue, isError = false;
    try {
     asyncWasmReturnValue = Asyncify.doRewind(Asyncify.currData);
    } catch (err) {
     asyncWasmReturnValue = err;
     isError = true;
    }
    var handled = false;
    if (!Asyncify.currData) {
     var asyncPromiseHandlers = Asyncify.asyncPromiseHandlers;
     if (asyncPromiseHandlers) {
      Asyncify.asyncPromiseHandlers = null;
      (isError ? asyncPromiseHandlers.reject : asyncPromiseHandlers.resolve)(asyncWasmReturnValue);
      handled = true;
     }
    }
    if (isError && !handled) {
     throw asyncWasmReturnValue;
    }
   }));
   reachedAfterCallback = true;
   if (!reachedCallback) {
    Asyncify.state = Asyncify.State.Unwinding;
    Asyncify.currData = Asyncify.allocateData();
    if (typeof Browser != "undefined" && Browser.mainLoop.func) {
     Browser.mainLoop.pause();
    }
    runAndAbortIfError((() => _asyncify_start_unwind(Asyncify.currData)));
   }
  } else if (Asyncify.state === Asyncify.State.Rewinding) {
   Asyncify.state = Asyncify.State.Normal;
   runAndAbortIfError(_asyncify_stop_rewind);
   _free(Asyncify.currData);
   Asyncify.currData = null;
   Asyncify.sleepCallbacks.forEach((func => callUserCallback(func)));
  } else {
   abort(`invalid state: ${Asyncify.state}`);
  }
  return Asyncify.handleSleepReturnValue;
 },
 handleAsync: function(startAsync) {
  return Asyncify.handleSleep((wakeUp => {
   startAsync().then(wakeUp);
  }));
 }
};

function getCFunc(ident) {
 var func = Module["_" + ident];
 return func;
}

var ccall = function(ident, returnType, argTypes, args, opts) {
 var toC = {
  "string": str => {
   var ret = 0;
   if (str !== null && str !== undefined && str !== 0) {
    ret = stringToUTF8OnStack(str);
   }
   return ret;
  },
  "array": arr => {
   var ret = stackAlloc(arr.length);
   writeArrayToMemory(arr, ret);
   return ret;
  }
 };
 function convertReturnValue(ret) {
  if (returnType === "string") {
   return UTF8ToString(ret);
  }
  if (returnType === "boolean") return Boolean(ret);
  return ret;
 }
 var func = getCFunc(ident);
 var cArgs = [];
 var stack = 0;
 if (args) {
  for (var i = 0; i < args.length; i++) {
   var converter = toC[argTypes[i]];
   if (converter) {
    if (stack === 0) stack = stackSave();
    cArgs[i] = converter(args[i]);
   } else {
    cArgs[i] = args[i];
   }
  }
 }
 var previousAsync = Asyncify.currData;
 var ret = func.apply(null, cArgs);
 function onDone(ret) {
  runtimeKeepalivePop();
  if (stack !== 0) stackRestore(stack);
  return convertReturnValue(ret);
 }
 var asyncMode = opts && opts.async;
 runtimeKeepalivePush();
 if (Asyncify.currData != previousAsync) {
  return Asyncify.whenDone().then(onDone);
 }
 ret = onDone(ret);
 if (asyncMode) return Promise.resolve(ret);
 return ret;
};

var FSNode = function(parent, name, mode, rdev) {
 if (!parent) {
  parent = this;
 }
 this.parent = parent;
 this.mount = parent.mount;
 this.mounted = null;
 this.id = FS.nextInode++;
 this.name = name;
 this.mode = mode;
 this.node_ops = {};
 this.stream_ops = {};
 this.rdev = rdev;
};

var readMode = 292 | 73;

var writeMode = 146;

Object.defineProperties(FSNode.prototype, {
 read: {
  get: function() {
   return (this.mode & readMode) === readMode;
  },
  set: function(val) {
   val ? this.mode |= readMode : this.mode &= ~readMode;
  }
 },
 write: {
  get: function() {
   return (this.mode & writeMode) === writeMode;
  },
  set: function(val) {
   val ? this.mode |= writeMode : this.mode &= ~writeMode;
  }
 },
 isFolder: {
  get: function() {
   return FS.isDir(this.mode);
  }
 },
 isDevice: {
  get: function() {
   return FS.isChrdev(this.mode);
  }
 }
});

FS.FSNode = FSNode;

FS.createPreloadedFile = FS_createPreloadedFile;

FS.staticInit();

Module["FS_createPath"] = FS.createPath;

Module["FS_createDataFile"] = FS.createDataFile;

Module["FS_createPreloadedFile"] = FS.createPreloadedFile;

Module["FS_unlink"] = FS.unlink;

Module["FS_createLazyFile"] = FS.createLazyFile;

Module["FS_createDevice"] = FS.createDevice;

if (ENVIRONMENT_IS_NODE) {
 NODEFS.staticInit();
}

ERRNO_CODES = {
 "EPERM": 63,
 "ENOENT": 44,
 "ESRCH": 71,
 "EINTR": 27,
 "EIO": 29,
 "ENXIO": 60,
 "E2BIG": 1,
 "ENOEXEC": 45,
 "EBADF": 8,
 "ECHILD": 12,
 "EAGAIN": 6,
 "EWOULDBLOCK": 6,
 "ENOMEM": 48,
 "EACCES": 2,
 "EFAULT": 21,
 "ENOTBLK": 105,
 "EBUSY": 10,
 "EEXIST": 20,
 "EXDEV": 75,
 "ENODEV": 43,
 "ENOTDIR": 54,
 "EISDIR": 31,
 "EINVAL": 28,
 "ENFILE": 41,
 "EMFILE": 33,
 "ENOTTY": 59,
 "ETXTBSY": 74,
 "EFBIG": 22,
 "ENOSPC": 51,
 "ESPIPE": 70,
 "EROFS": 69,
 "EMLINK": 34,
 "EPIPE": 64,
 "EDOM": 18,
 "ERANGE": 68,
 "ENOMSG": 49,
 "EIDRM": 24,
 "ECHRNG": 106,
 "EL2NSYNC": 156,
 "EL3HLT": 107,
 "EL3RST": 108,
 "ELNRNG": 109,
 "EUNATCH": 110,
 "ENOCSI": 111,
 "EL2HLT": 112,
 "EDEADLK": 16,
 "ENOLCK": 46,
 "EBADE": 113,
 "EBADR": 114,
 "EXFULL": 115,
 "ENOANO": 104,
 "EBADRQC": 103,
 "EBADSLT": 102,
 "EDEADLOCK": 16,
 "EBFONT": 101,
 "ENOSTR": 100,
 "ENODATA": 116,
 "ETIME": 117,
 "ENOSR": 118,
 "ENONET": 119,
 "ENOPKG": 120,
 "EREMOTE": 121,
 "ENOLINK": 47,
 "EADV": 122,
 "ESRMNT": 123,
 "ECOMM": 124,
 "EPROTO": 65,
 "EMULTIHOP": 36,
 "EDOTDOT": 125,
 "EBADMSG": 9,
 "ENOTUNIQ": 126,
 "EBADFD": 127,
 "EREMCHG": 128,
 "ELIBACC": 129,
 "ELIBBAD": 130,
 "ELIBSCN": 131,
 "ELIBMAX": 132,
 "ELIBEXEC": 133,
 "ENOSYS": 52,
 "ENOTEMPTY": 55,
 "ENAMETOOLONG": 37,
 "ELOOP": 32,
 "EOPNOTSUPP": 138,
 "EPFNOSUPPORT": 139,
 "ECONNRESET": 15,
 "ENOBUFS": 42,
 "EAFNOSUPPORT": 5,
 "EPROTOTYPE": 67,
 "ENOTSOCK": 57,
 "ENOPROTOOPT": 50,
 "ESHUTDOWN": 140,
 "ECONNREFUSED": 14,
 "EADDRINUSE": 3,
 "ECONNABORTED": 13,
 "ENETUNREACH": 40,
 "ENETDOWN": 38,
 "ETIMEDOUT": 73,
 "EHOSTDOWN": 142,
 "EHOSTUNREACH": 23,
 "EINPROGRESS": 26,
 "EALREADY": 7,
 "EDESTADDRREQ": 17,
 "EMSGSIZE": 35,
 "EPROTONOSUPPORT": 66,
 "ESOCKTNOSUPPORT": 137,
 "EADDRNOTAVAIL": 4,
 "ENETRESET": 39,
 "EISCONN": 30,
 "ENOTCONN": 53,
 "ETOOMANYREFS": 141,
 "EUSERS": 136,
 "EDQUOT": 19,
 "ESTALE": 72,
 "ENOTSUP": 138,
 "ENOMEDIUM": 148,
 "EILSEQ": 25,
 "EOVERFLOW": 61,
 "ECANCELED": 11,
 "ENOTRECOVERABLE": 56,
 "EOWNERDEAD": 62,
 "ESTRPIPE": 135
};

var wasmImports = {
 k: ___assert_fail,
 Sa: ___call_sighandler,
 Ra: ___syscall__newselect,
 Qa: ___syscall_accept4,
 Pa: ___syscall_bind,
 Oa: ___syscall_chdir,
 R: ___syscall_chmod,
 Na: ___syscall_connect,
 Ma: ___syscall_dup,
 La: ___syscall_dup3,
 Ka: ___syscall_faccessat,
 Ja: ___syscall_fchmod,
 Ia: ___syscall_fchown32,
 Q: ___syscall_fchownat,
 n: ___syscall_fcntl64,
 Ha: ___syscall_fstat64,
 Z: ___syscall_ftruncate64,
 Ga: ___syscall_getcwd,
 Fa: ___syscall_getdents64,
 Ea: ___syscall_getpeername,
 Da: ___syscall_getsockname,
 Ca: ___syscall_getsockopt,
 P: ___syscall_ioctl,
 Ba: ___syscall_listen,
 Aa: ___syscall_lstat64,
 za: ___syscall_mkdirat,
 ya: ___syscall_newfstatat,
 C: ___syscall_openat,
 xa: ___syscall_pipe,
 wa: ___syscall_poll,
 va: ___syscall_readlinkat,
 ua: ___syscall_recvfrom,
 ta: ___syscall_renameat,
 O: ___syscall_rmdir,
 sa: ___syscall_sendto,
 N: ___syscall_socket,
 ra: ___syscall_stat64,
 qa: ___syscall_statfs64,
 pa: ___syscall_symlink,
 M: ___syscall_unlinkat,
 oa: ___syscall_utimensat,
 ja: __emscripten_get_now_is_monotonic,
 ia: __emscripten_throw_longjmp,
 X: __gmtime_js,
 W: __localtime_js,
 V: __mktime_js,
 U: __mmap_js,
 T: __munmap_js,
 J: __setitimer_js,
 ha: __tzset_js,
 e: _abort,
 A: _emscripten_date_now,
 ga: _emscripten_get_heap_max,
 w: _emscripten_get_now,
 fa: _emscripten_memcpy_big,
 ea: _emscripten_resize_heap,
 I: _emscripten_sleep,
 na: _environ_get,
 ma: _environ_sizes_get,
 p: _exit,
 t: _fd_close,
 L: _fd_fdstat_get,
 K: _fd_read,
 Y: _fd_seek,
 la: _fd_sync,
 B: _fd_write,
 H: _gethostbyaddr,
 G: _gethostbyname_r,
 da: _getloadavg,
 ca: _getnameinfo,
 ba: _getprotobyname,
 aa: _getprotobynumber,
 i: invoke_i,
 d: invoke_ii,
 b: invoke_iii,
 g: invoke_iiii,
 h: invoke_iiiii,
 v: invoke_iiiiii,
 s: invoke_iiiiiii,
 u: invoke_iiiiiiii,
 z: invoke_iiiiiiiiii,
 f: invoke_v,
 a: invoke_vi,
 c: invoke_vii,
 m: invoke_viii,
 l: invoke_viiii,
 o: invoke_viiiii,
 j: invoke_viiiiii,
 y: invoke_viiiiiiiii,
 F: _js_create_input_device,
 $: _js_module_onMessage,
 E: _js_open_process,
 _: _js_popen_to_file,
 ka: _proc_exit,
 D: _strftime,
 S: _strptime,
 r: _wasm_close,
 x: _wasm_poll_socket,
 q: _wasm_setsockopt
};

var asm = createWasm();

var ___wasm_call_ctors = function() {
 return (___wasm_call_ctors = Module["asm"]["Ua"]).apply(null, arguments);
};

var _memcpy = function() {
 return (_memcpy = Module["asm"]["Va"]).apply(null, arguments);
};

var _malloc = function() {
 return (_malloc = Module["asm"]["Wa"]).apply(null, arguments);
};

var _free = function() {
 return (_free = Module["asm"]["Xa"]).apply(null, arguments);
};

var setTempRet0 = function() {
 return (setTempRet0 = Module["asm"]["Ya"]).apply(null, arguments);
};

var ___errno_location = function() {
 return (___errno_location = Module["asm"]["_a"]).apply(null, arguments);
};

var _wasm_sleep = Module["_wasm_sleep"] = function() {
 return (_wasm_sleep = Module["_wasm_sleep"] = Module["asm"]["$a"]).apply(null, arguments);
};

var _ntohs = function() {
 return (_ntohs = Module["asm"]["ab"]).apply(null, arguments);
};

var _htons = function() {
 return (_htons = Module["asm"]["bb"]).apply(null, arguments);
};

var _htonl = function() {
 return (_htonl = Module["asm"]["htonl"]).apply(null, arguments);
};

var _fflush = Module["_fflush"] = function() {
 return (_fflush = Module["_fflush"] = Module["asm"]["cb"]).apply(null, arguments);
};

var _wasm_php_exec = Module["_wasm_php_exec"] = function() {
 return (_wasm_php_exec = Module["_wasm_php_exec"] = Module["asm"]["db"]).apply(null, arguments);
};

var _php_pollfd_for = Module["_php_pollfd_for"] = function() {
 return (_php_pollfd_for = Module["_php_pollfd_for"] = Module["asm"]["eb"]).apply(null, arguments);
};

var _wasm_popen = Module["_wasm_popen"] = function() {
 return (_wasm_popen = Module["_wasm_popen"] = Module["asm"]["fb"]).apply(null, arguments);
};

var _wasm_select = Module["_wasm_select"] = function() {
 return (_wasm_select = Module["_wasm_select"] = Module["asm"]["gb"]).apply(null, arguments);
};

var _wasm_add_cli_arg = Module["_wasm_add_cli_arg"] = function() {
 return (_wasm_add_cli_arg = Module["_wasm_add_cli_arg"] = Module["asm"]["hb"]).apply(null, arguments);
};

var _run_cli = Module["_run_cli"] = function() {
 return (_run_cli = Module["_run_cli"] = Module["asm"]["ib"]).apply(null, arguments);
};

var _wasm_set_phpini_path = Module["_wasm_set_phpini_path"] = function() {
 return (_wasm_set_phpini_path = Module["_wasm_set_phpini_path"] = Module["asm"]["jb"]).apply(null, arguments);
};

var _wasm_set_phpini_entries = Module["_wasm_set_phpini_entries"] = function() {
 return (_wasm_set_phpini_entries = Module["_wasm_set_phpini_entries"] = Module["asm"]["kb"]).apply(null, arguments);
};

var _wasm_add_SERVER_entry = Module["_wasm_add_SERVER_entry"] = function() {
 return (_wasm_add_SERVER_entry = Module["_wasm_add_SERVER_entry"] = Module["asm"]["lb"]).apply(null, arguments);
};

var _wasm_add_uploaded_file = Module["_wasm_add_uploaded_file"] = function() {
 return (_wasm_add_uploaded_file = Module["_wasm_add_uploaded_file"] = Module["asm"]["mb"]).apply(null, arguments);
};

var _wasm_set_query_string = Module["_wasm_set_query_string"] = function() {
 return (_wasm_set_query_string = Module["_wasm_set_query_string"] = Module["asm"]["nb"]).apply(null, arguments);
};

var _wasm_set_path_translated = Module["_wasm_set_path_translated"] = function() {
 return (_wasm_set_path_translated = Module["_wasm_set_path_translated"] = Module["asm"]["ob"]).apply(null, arguments);
};

var _wasm_set_skip_shebang = Module["_wasm_set_skip_shebang"] = function() {
 return (_wasm_set_skip_shebang = Module["_wasm_set_skip_shebang"] = Module["asm"]["pb"]).apply(null, arguments);
};

var _wasm_set_request_uri = Module["_wasm_set_request_uri"] = function() {
 return (_wasm_set_request_uri = Module["_wasm_set_request_uri"] = Module["asm"]["qb"]).apply(null, arguments);
};

var _wasm_set_request_method = Module["_wasm_set_request_method"] = function() {
 return (_wasm_set_request_method = Module["_wasm_set_request_method"] = Module["asm"]["rb"]).apply(null, arguments);
};

var _wasm_set_request_host = Module["_wasm_set_request_host"] = function() {
 return (_wasm_set_request_host = Module["_wasm_set_request_host"] = Module["asm"]["sb"]).apply(null, arguments);
};

var _wasm_set_content_type = Module["_wasm_set_content_type"] = function() {
 return (_wasm_set_content_type = Module["_wasm_set_content_type"] = Module["asm"]["tb"]).apply(null, arguments);
};

var _wasm_set_request_body = Module["_wasm_set_request_body"] = function() {
 return (_wasm_set_request_body = Module["_wasm_set_request_body"] = Module["asm"]["ub"]).apply(null, arguments);
};

var _wasm_set_content_length = Module["_wasm_set_content_length"] = function() {
 return (_wasm_set_content_length = Module["_wasm_set_content_length"] = Module["asm"]["vb"]).apply(null, arguments);
};

var _wasm_set_cookies = Module["_wasm_set_cookies"] = function() {
 return (_wasm_set_cookies = Module["_wasm_set_cookies"] = Module["asm"]["wb"]).apply(null, arguments);
};

var _wasm_set_php_code = Module["_wasm_set_php_code"] = function() {
 return (_wasm_set_php_code = Module["_wasm_set_php_code"] = Module["asm"]["xb"]).apply(null, arguments);
};

var _wasm_set_request_port = Module["_wasm_set_request_port"] = function() {
 return (_wasm_set_request_port = Module["_wasm_set_request_port"] = Module["asm"]["yb"]).apply(null, arguments);
};

var _phpwasm_init_uploaded_files_hash = Module["_phpwasm_init_uploaded_files_hash"] = function() {
 return (_phpwasm_init_uploaded_files_hash = Module["_phpwasm_init_uploaded_files_hash"] = Module["asm"]["zb"]).apply(null, arguments);
};

var _phpwasm_register_uploaded_file = Module["_phpwasm_register_uploaded_file"] = function() {
 return (_phpwasm_register_uploaded_file = Module["_phpwasm_register_uploaded_file"] = Module["asm"]["Ab"]).apply(null, arguments);
};

var _phpwasm_destroy_uploaded_files_hash = Module["_phpwasm_destroy_uploaded_files_hash"] = function() {
 return (_phpwasm_destroy_uploaded_files_hash = Module["_phpwasm_destroy_uploaded_files_hash"] = Module["asm"]["Bb"]).apply(null, arguments);
};

var _wasm_sapi_handle_request = Module["_wasm_sapi_handle_request"] = function() {
 return (_wasm_sapi_handle_request = Module["_wasm_sapi_handle_request"] = Module["asm"]["Cb"]).apply(null, arguments);
};

var _php_wasm_init = Module["_php_wasm_init"] = function() {
 return (_php_wasm_init = Module["_php_wasm_init"] = Module["asm"]["Db"]).apply(null, arguments);
};

var ___funcs_on_exit = function() {
 return (___funcs_on_exit = Module["asm"]["Eb"]).apply(null, arguments);
};

var _emscripten_builtin_memalign = function() {
 return (_emscripten_builtin_memalign = Module["asm"]["Fb"]).apply(null, arguments);
};

var __emscripten_timeout = function() {
 return (__emscripten_timeout = Module["asm"]["Gb"]).apply(null, arguments);
};

var _setThrew = function() {
 return (_setThrew = Module["asm"]["Hb"]).apply(null, arguments);
};

var _emscripten_stack_set_limits = function() {
 return (_emscripten_stack_set_limits = Module["asm"]["emscripten_stack_set_limits"]).apply(null, arguments);
};

var _emscripten_stack_get_base = function() {
 return (_emscripten_stack_get_base = Module["asm"]["emscripten_stack_get_base"]).apply(null, arguments);
};

var _emscripten_stack_get_end = function() {
 return (_emscripten_stack_get_end = Module["asm"]["emscripten_stack_get_end"]).apply(null, arguments);
};

var stackSave = function() {
 return (stackSave = Module["asm"]["Ib"]).apply(null, arguments);
};

var stackRestore = function() {
 return (stackRestore = Module["asm"]["Jb"]).apply(null, arguments);
};

var stackAlloc = function() {
 return (stackAlloc = Module["asm"]["Kb"]).apply(null, arguments);
};

var dynCall_viii = Module["dynCall_viii"] = function() {
 return (dynCall_viii = Module["dynCall_viii"] = Module["asm"]["Lb"]).apply(null, arguments);
};

var dynCall_vii = Module["dynCall_vii"] = function() {
 return (dynCall_vii = Module["dynCall_vii"] = Module["asm"]["Mb"]).apply(null, arguments);
};

var dynCall_vi = Module["dynCall_vi"] = function() {
 return (dynCall_vi = Module["dynCall_vi"] = Module["asm"]["Nb"]).apply(null, arguments);
};

var dynCall_iii = Module["dynCall_iii"] = function() {
 return (dynCall_iii = Module["dynCall_iii"] = Module["asm"]["Ob"]).apply(null, arguments);
};

var dynCall_ii = Module["dynCall_ii"] = function() {
 return (dynCall_ii = Module["dynCall_ii"] = Module["asm"]["Pb"]).apply(null, arguments);
};

var dynCall_v = Module["dynCall_v"] = function() {
 return (dynCall_v = Module["dynCall_v"] = Module["asm"]["Qb"]).apply(null, arguments);
};

var dynCall_iiii = Module["dynCall_iiii"] = function() {
 return (dynCall_iiii = Module["dynCall_iiii"] = Module["asm"]["Rb"]).apply(null, arguments);
};

var dynCall_iiiii = Module["dynCall_iiiii"] = function() {
 return (dynCall_iiiii = Module["dynCall_iiiii"] = Module["asm"]["Sb"]).apply(null, arguments);
};

var dynCall_iiiiii = Module["dynCall_iiiiii"] = function() {
 return (dynCall_iiiiii = Module["dynCall_iiiiii"] = Module["asm"]["Tb"]).apply(null, arguments);
};

var dynCall_viiii = Module["dynCall_viiii"] = function() {
 return (dynCall_viiii = Module["dynCall_viiii"] = Module["asm"]["Ub"]).apply(null, arguments);
};

var dynCall_viiiii = Module["dynCall_viiiii"] = function() {
 return (dynCall_viiiii = Module["dynCall_viiiii"] = Module["asm"]["Vb"]).apply(null, arguments);
};

var dynCall_iiiiiii = Module["dynCall_iiiiiii"] = function() {
 return (dynCall_iiiiiii = Module["dynCall_iiiiiii"] = Module["asm"]["Wb"]).apply(null, arguments);
};

var dynCall_i = Module["dynCall_i"] = function() {
 return (dynCall_i = Module["dynCall_i"] = Module["asm"]["Xb"]).apply(null, arguments);
};

var dynCall_viiiiiiiii = Module["dynCall_viiiiiiiii"] = function() {
 return (dynCall_viiiiiiiii = Module["dynCall_viiiiiiiii"] = Module["asm"]["Yb"]).apply(null, arguments);
};

var dynCall_viiiiii = Module["dynCall_viiiiii"] = function() {
 return (dynCall_viiiiii = Module["dynCall_viiiiii"] = Module["asm"]["Zb"]).apply(null, arguments);
};

var dynCall_iiiiiiii = Module["dynCall_iiiiiiii"] = function() {
 return (dynCall_iiiiiiii = Module["dynCall_iiiiiiii"] = Module["asm"]["_b"]).apply(null, arguments);
};

var dynCall_iiiiiiiiii = Module["dynCall_iiiiiiiiii"] = function() {
 return (dynCall_iiiiiiiiii = Module["dynCall_iiiiiiiiii"] = Module["asm"]["$b"]).apply(null, arguments);
};

var _asyncify_start_unwind = function() {
 return (_asyncify_start_unwind = Module["asm"]["ac"]).apply(null, arguments);
};

var _asyncify_stop_unwind = function() {
 return (_asyncify_stop_unwind = Module["asm"]["bc"]).apply(null, arguments);
};

var _asyncify_start_rewind = function() {
 return (_asyncify_start_rewind = Module["asm"]["cc"]).apply(null, arguments);
};

var _asyncify_stop_rewind = function() {
 return (_asyncify_stop_rewind = Module["asm"]["dc"]).apply(null, arguments);
};

function invoke_viii(index, a1, a2, a3) {
 var sp = stackSave();
 try {
  dynCall_viii(index, a1, a2, a3);
 } catch (e) {
  stackRestore(sp);
  if (e !== e + 0) throw e;
  _setThrew(1, 0);
 }
}

function invoke_vii(index, a1, a2) {
 var sp = stackSave();
 try {
  dynCall_vii(index, a1, a2);
 } catch (e) {
  stackRestore(sp);
  if (e !== e + 0) throw e;
  _setThrew(1, 0);
 }
}

function invoke_vi(index, a1) {
 var sp = stackSave();
 try {
  dynCall_vi(index, a1);
 } catch (e) {
  stackRestore(sp);
  if (e !== e + 0) throw e;
  _setThrew(1, 0);
 }
}

function invoke_iiiiiii(index, a1, a2, a3, a4, a5, a6) {
 var sp = stackSave();
 try {
  return dynCall_iiiiiii(index, a1, a2, a3, a4, a5, a6);
 } catch (e) {
  stackRestore(sp);
  if (e !== e + 0) throw e;
  _setThrew(1, 0);
 }
}

function invoke_iii(index, a1, a2) {
 var sp = stackSave();
 try {
  return dynCall_iii(index, a1, a2);
 } catch (e) {
  stackRestore(sp);
  if (e !== e + 0) throw e;
  _setThrew(1, 0);
 }
}

function invoke_v(index) {
 var sp = stackSave();
 try {
  dynCall_v(index);
 } catch (e) {
  stackRestore(sp);
  if (e !== e + 0) throw e;
  _setThrew(1, 0);
 }
}

function invoke_ii(index, a1) {
 var sp = stackSave();
 try {
  return dynCall_ii(index, a1);
 } catch (e) {
  stackRestore(sp);
  if (e !== e + 0) throw e;
  _setThrew(1, 0);
 }
}

function invoke_i(index) {
 var sp = stackSave();
 try {
  return dynCall_i(index);
 } catch (e) {
  stackRestore(sp);
  if (e !== e + 0) throw e;
  _setThrew(1, 0);
 }
}

function invoke_viiii(index, a1, a2, a3, a4) {
 var sp = stackSave();
 try {
  dynCall_viiii(index, a1, a2, a3, a4);
 } catch (e) {
  stackRestore(sp);
  if (e !== e + 0) throw e;
  _setThrew(1, 0);
 }
}

function invoke_iiiii(index, a1, a2, a3, a4) {
 var sp = stackSave();
 try {
  return dynCall_iiiii(index, a1, a2, a3, a4);
 } catch (e) {
  stackRestore(sp);
  if (e !== e + 0) throw e;
  _setThrew(1, 0);
 }
}

function invoke_iiii(index, a1, a2, a3) {
 var sp = stackSave();
 try {
  return dynCall_iiii(index, a1, a2, a3);
 } catch (e) {
  stackRestore(sp);
  if (e !== e + 0) throw e;
  _setThrew(1, 0);
 }
}

function invoke_viiiiii(index, a1, a2, a3, a4, a5, a6) {
 var sp = stackSave();
 try {
  dynCall_viiiiii(index, a1, a2, a3, a4, a5, a6);
 } catch (e) {
  stackRestore(sp);
  if (e !== e + 0) throw e;
  _setThrew(1, 0);
 }
}

function invoke_viiiii(index, a1, a2, a3, a4, a5) {
 var sp = stackSave();
 try {
  dynCall_viiiii(index, a1, a2, a3, a4, a5);
 } catch (e) {
  stackRestore(sp);
  if (e !== e + 0) throw e;
  _setThrew(1, 0);
 }
}

function invoke_iiiiiiiiii(index, a1, a2, a3, a4, a5, a6, a7, a8, a9) {
 var sp = stackSave();
 try {
  return dynCall_iiiiiiiiii(index, a1, a2, a3, a4, a5, a6, a7, a8, a9);
 } catch (e) {
  stackRestore(sp);
  if (e !== e + 0) throw e;
  _setThrew(1, 0);
 }
}

function invoke_iiiiii(index, a1, a2, a3, a4, a5) {
 var sp = stackSave();
 try {
  return dynCall_iiiiii(index, a1, a2, a3, a4, a5);
 } catch (e) {
  stackRestore(sp);
  if (e !== e + 0) throw e;
  _setThrew(1, 0);
 }
}

function invoke_viiiiiiiii(index, a1, a2, a3, a4, a5, a6, a7, a8, a9) {
 var sp = stackSave();
 try {
  dynCall_viiiiiiiii(index, a1, a2, a3, a4, a5, a6, a7, a8, a9);
 } catch (e) {
  stackRestore(sp);
  if (e !== e + 0) throw e;
  _setThrew(1, 0);
 }
}

function invoke_iiiiiiii(index, a1, a2, a3, a4, a5, a6, a7) {
 var sp = stackSave();
 try {
  return dynCall_iiiiiiii(index, a1, a2, a3, a4, a5, a6, a7);
 } catch (e) {
  stackRestore(sp);
  if (e !== e + 0) throw e;
  _setThrew(1, 0);
 }
}

Module["addRunDependency"] = addRunDependency;

Module["removeRunDependency"] = removeRunDependency;

Module["FS_createPath"] = FS.createPath;

Module["FS_createDataFile"] = FS.createDataFile;

Module["FS_createLazyFile"] = FS.createLazyFile;

Module["FS_createDevice"] = FS.createDevice;

Module["FS_unlink"] = FS.unlink;

Module["ccall"] = ccall;

Module["UTF8ToString"] = UTF8ToString;

Module["lengthBytesUTF8"] = lengthBytesUTF8;

Module["FS_createPreloadedFile"] = FS.createPreloadedFile;

Module["FS"] = FS;

var calledRun;

dependenciesFulfilled = function runCaller() {
 if (!calledRun) run();
 if (!calledRun) dependenciesFulfilled = runCaller;
};

function run() {
 if (runDependencies > 0) {
  return;
 }
 preRun();
 if (runDependencies > 0) {
  return;
 }
 function doRun() {
  if (calledRun) return;
  calledRun = true;
  Module["calledRun"] = true;
  if (ABORT) return;
  initRuntime();
  if (Module["onRuntimeInitialized"]) Module["onRuntimeInitialized"]();
  postRun();
 }
 if (Module["setStatus"]) {
  Module["setStatus"]("Running...");
  setTimeout((function() {
   setTimeout((function() {
    Module["setStatus"]("");
   }), 1);
   doRun();
  }), 1);
 } else {
  doRun();
 }
}

if (Module["preInit"]) {
 if (typeof Module["preInit"] == "function") Module["preInit"] = [ Module["preInit"] ];
 while (Module["preInit"].length > 0) {
  Module["preInit"].pop()();
 }
}

run();
/**
 * Emscripten resolves `localhost` to a random IP address. Let's
 * make it always resolve to 127.0.0.1.
 */
DNS.address_map.addrs.localhost = '127.0.0.1';

/**
 * Debugging Asyncify errors is tricky because the stack trace is lost when the
 * error is thrown. This code saves the stack trace in a global variable 
 * so that it can be inspected later.
 */
PHPLoader.debug = 'debug' in PHPLoader ? PHPLoader.debug : true;
if (PHPLoader.debug && typeof Asyncify !== "undefined") {
    const originalHandleSleep = Asyncify.handleSleep;
    Asyncify.handleSleep = function (startAsync) {
        if (!ABORT) {
            Module["lastAsyncifyStackSource"] = new Error();
        }
        return originalHandleSleep(startAsync);
    }
}

/**
 * Data dependencies call removeRunDependency() when they are loaded.
 * The synchronous call stack then continues to run. If an error occurs
 * in PHP initialization, e.g. Out Of Memory error, it will not be
 * caught by any try/catch. This override propagates the failure to
 * PHPLoader.onAbort() so that it can be handled.
 */
const originalRemoveRunDependency = PHPLoader['removeRunDependency'];
PHPLoader['removeRunDependency'] = function (...args) {
    try {
        originalRemoveRunDependency(...args);
    } catch (e) {
        PHPLoader['onAbort'](e);
    }
}

return PHPLoader;

// Close the opening bracket from esm-prefix.js:
}<|MERGE_RESOLUTION|>--- conflicted
+++ resolved
@@ -1,9 +1,6 @@
-const dependencyFilename = __dirname + '/7_1_30/php_7_1.wasm'; 
-<<<<<<< HEAD
-=======
- export { dependencyFilename }; 
->>>>>>> 71d10a6c
-export const dependenciesTotalSize = 11585580; 
+const dependencyFilename = __dirname + '/7_1_30/php_7_1.wasm';
+ export { dependencyFilename };
+export const dependenciesTotalSize = 11585580;
 export function init(RuntimeName, PHPLoader) {
     /**
      * Overrides Emscripten's default ExitStatus object which gets
@@ -2915,26 +2912,26 @@
   HEAP32[buf + 12 >> 2] = stat.uid;
   HEAP32[buf + 16 >> 2] = stat.gid;
   HEAP32[buf + 20 >> 2] = stat.rdev;
-  tempI64 = [ stat.size >>> 0, (tempDouble = stat.size, +Math.abs(tempDouble) >= 1 ? tempDouble > 0 ? +Math.floor(tempDouble / 4294967296) >>> 0 : ~~+Math.ceil((tempDouble - +(~~tempDouble >>> 0)) / 4294967296) >>> 0 : 0) ], 
+  tempI64 = [ stat.size >>> 0, (tempDouble = stat.size, +Math.abs(tempDouble) >= 1 ? tempDouble > 0 ? +Math.floor(tempDouble / 4294967296) >>> 0 : ~~+Math.ceil((tempDouble - +(~~tempDouble >>> 0)) / 4294967296) >>> 0 : 0) ],
   HEAP32[buf + 24 >> 2] = tempI64[0], HEAP32[buf + 28 >> 2] = tempI64[1];
   HEAP32[buf + 32 >> 2] = 4096;
   HEAP32[buf + 36 >> 2] = stat.blocks;
   var atime = stat.atime.getTime();
   var mtime = stat.mtime.getTime();
   var ctime = stat.ctime.getTime();
-  tempI64 = [ Math.floor(atime / 1e3) >>> 0, (tempDouble = Math.floor(atime / 1e3), 
-  +Math.abs(tempDouble) >= 1 ? tempDouble > 0 ? +Math.floor(tempDouble / 4294967296) >>> 0 : ~~+Math.ceil((tempDouble - +(~~tempDouble >>> 0)) / 4294967296) >>> 0 : 0) ], 
+  tempI64 = [ Math.floor(atime / 1e3) >>> 0, (tempDouble = Math.floor(atime / 1e3),
+  +Math.abs(tempDouble) >= 1 ? tempDouble > 0 ? +Math.floor(tempDouble / 4294967296) >>> 0 : ~~+Math.ceil((tempDouble - +(~~tempDouble >>> 0)) / 4294967296) >>> 0 : 0) ],
   HEAP32[buf + 40 >> 2] = tempI64[0], HEAP32[buf + 44 >> 2] = tempI64[1];
   HEAPU32[buf + 48 >> 2] = atime % 1e3 * 1e3;
-  tempI64 = [ Math.floor(mtime / 1e3) >>> 0, (tempDouble = Math.floor(mtime / 1e3), 
-  +Math.abs(tempDouble) >= 1 ? tempDouble > 0 ? +Math.floor(tempDouble / 4294967296) >>> 0 : ~~+Math.ceil((tempDouble - +(~~tempDouble >>> 0)) / 4294967296) >>> 0 : 0) ], 
+  tempI64 = [ Math.floor(mtime / 1e3) >>> 0, (tempDouble = Math.floor(mtime / 1e3),
+  +Math.abs(tempDouble) >= 1 ? tempDouble > 0 ? +Math.floor(tempDouble / 4294967296) >>> 0 : ~~+Math.ceil((tempDouble - +(~~tempDouble >>> 0)) / 4294967296) >>> 0 : 0) ],
   HEAP32[buf + 56 >> 2] = tempI64[0], HEAP32[buf + 60 >> 2] = tempI64[1];
   HEAPU32[buf + 64 >> 2] = mtime % 1e3 * 1e3;
-  tempI64 = [ Math.floor(ctime / 1e3) >>> 0, (tempDouble = Math.floor(ctime / 1e3), 
-  +Math.abs(tempDouble) >= 1 ? tempDouble > 0 ? +Math.floor(tempDouble / 4294967296) >>> 0 : ~~+Math.ceil((tempDouble - +(~~tempDouble >>> 0)) / 4294967296) >>> 0 : 0) ], 
+  tempI64 = [ Math.floor(ctime / 1e3) >>> 0, (tempDouble = Math.floor(ctime / 1e3),
+  +Math.abs(tempDouble) >= 1 ? tempDouble > 0 ? +Math.floor(tempDouble / 4294967296) >>> 0 : ~~+Math.ceil((tempDouble - +(~~tempDouble >>> 0)) / 4294967296) >>> 0 : 0) ],
   HEAP32[buf + 72 >> 2] = tempI64[0], HEAP32[buf + 76 >> 2] = tempI64[1];
   HEAPU32[buf + 80 >> 2] = ctime % 1e3 * 1e3;
-  tempI64 = [ stat.ino >>> 0, (tempDouble = stat.ino, +Math.abs(tempDouble) >= 1 ? tempDouble > 0 ? +Math.floor(tempDouble / 4294967296) >>> 0 : ~~+Math.ceil((tempDouble - +(~~tempDouble >>> 0)) / 4294967296) >>> 0 : 0) ], 
+  tempI64 = [ stat.ino >>> 0, (tempDouble = stat.ino, +Math.abs(tempDouble) >= 1 ? tempDouble > 0 ? +Math.floor(tempDouble / 4294967296) >>> 0 : ~~+Math.ceil((tempDouble - +(~~tempDouble >>> 0)) / 4294967296) >>> 0 : 0) ],
   HEAP32[buf + 88 >> 2] = tempI64[0], HEAP32[buf + 92 >> 2] = tempI64[1];
   return 0;
  },
@@ -4012,10 +4009,10 @@
     id = child.id;
     type = FS.isChrdev(child.mode) ? 2 : FS.isDir(child.mode) ? 4 : FS.isLink(child.mode) ? 10 : 8;
    }
-   tempI64 = [ id >>> 0, (tempDouble = id, +Math.abs(tempDouble) >= 1 ? tempDouble > 0 ? +Math.floor(tempDouble / 4294967296) >>> 0 : ~~+Math.ceil((tempDouble - +(~~tempDouble >>> 0)) / 4294967296) >>> 0 : 0) ], 
+   tempI64 = [ id >>> 0, (tempDouble = id, +Math.abs(tempDouble) >= 1 ? tempDouble > 0 ? +Math.floor(tempDouble / 4294967296) >>> 0 : ~~+Math.ceil((tempDouble - +(~~tempDouble >>> 0)) / 4294967296) >>> 0 : 0) ],
    HEAP32[dirp + pos >> 2] = tempI64[0], HEAP32[dirp + pos + 4 >> 2] = tempI64[1];
-   tempI64 = [ (idx + 1) * struct_size >>> 0, (tempDouble = (idx + 1) * struct_size, 
-   +Math.abs(tempDouble) >= 1 ? tempDouble > 0 ? +Math.floor(tempDouble / 4294967296) >>> 0 : ~~+Math.ceil((tempDouble - +(~~tempDouble >>> 0)) / 4294967296) >>> 0 : 0) ], 
+   tempI64 = [ (idx + 1) * struct_size >>> 0, (tempDouble = (idx + 1) * struct_size,
+   +Math.abs(tempDouble) >= 1 ? tempDouble > 0 ? +Math.floor(tempDouble / 4294967296) >>> 0 : ~~+Math.ceil((tempDouble - +(~~tempDouble >>> 0)) / 4294967296) >>> 0 : 0) ],
    HEAP32[dirp + pos + 8 >> 2] = tempI64[0], HEAP32[dirp + pos + 12 >> 2] = tempI64[1];
    HEAP16[dirp + pos + 16 >> 1] = 280;
    HEAP8[dirp + pos + 18 >> 0] = type;
@@ -4726,7 +4723,7 @@
   HEAP32[tmPtr + 20 >> 2] = date.getYear();
   return date.getTime() / 1e3;
  })();
- return setTempRet0((tempDouble = ret, +Math.abs(tempDouble) >= 1 ? tempDouble > 0 ? +Math.floor(tempDouble / 4294967296) >>> 0 : ~~+Math.ceil((tempDouble - +(~~tempDouble >>> 0)) / 4294967296) >>> 0 : 0)), 
+ return setTempRet0((tempDouble = ret, +Math.abs(tempDouble) >= 1 ? tempDouble > 0 ? +Math.floor(tempDouble / 4294967296) >>> 0 : ~~+Math.ceil((tempDouble - +(~~tempDouble >>> 0)) / 4294967296) >>> 0 : 0)),
  ret >>> 0;
 };
 
@@ -5017,9 +5014,9 @@
   }
   HEAP8[pbuf >> 0] = type;
   HEAP16[pbuf + 2 >> 1] = flags;
-  tempI64 = [ rightsBase >>> 0, (tempDouble = rightsBase, +Math.abs(tempDouble) >= 1 ? tempDouble > 0 ? +Math.floor(tempDouble / 4294967296) >>> 0 : ~~+Math.ceil((tempDouble - +(~~tempDouble >>> 0)) / 4294967296) >>> 0 : 0) ], 
+  tempI64 = [ rightsBase >>> 0, (tempDouble = rightsBase, +Math.abs(tempDouble) >= 1 ? tempDouble > 0 ? +Math.floor(tempDouble / 4294967296) >>> 0 : ~~+Math.ceil((tempDouble - +(~~tempDouble >>> 0)) / 4294967296) >>> 0 : 0) ],
   HEAP32[pbuf + 8 >> 2] = tempI64[0], HEAP32[pbuf + 12 >> 2] = tempI64[1];
-  tempI64 = [ rightsInheriting >>> 0, (tempDouble = rightsInheriting, +Math.abs(tempDouble) >= 1 ? tempDouble > 0 ? +Math.floor(tempDouble / 4294967296) >>> 0 : ~~+Math.ceil((tempDouble - +(~~tempDouble >>> 0)) / 4294967296) >>> 0 : 0) ], 
+  tempI64 = [ rightsInheriting >>> 0, (tempDouble = rightsInheriting, +Math.abs(tempDouble) >= 1 ? tempDouble > 0 ? +Math.floor(tempDouble / 4294967296) >>> 0 : ~~+Math.ceil((tempDouble - +(~~tempDouble >>> 0)) / 4294967296) >>> 0 : 0) ],
   HEAP32[pbuf + 16 >> 2] = tempI64[0], HEAP32[pbuf + 20 >> 2] = tempI64[1];
   return 0;
  } catch (e) {
@@ -5063,7 +5060,7 @@
   if (isNaN(offset)) return 61;
   var stream = SYSCALLS.getStreamFromFD(fd);
   FS.llseek(stream, offset, whence);
-  tempI64 = [ stream.position >>> 0, (tempDouble = stream.position, +Math.abs(tempDouble) >= 1 ? tempDouble > 0 ? +Math.floor(tempDouble / 4294967296) >>> 0 : ~~+Math.ceil((tempDouble - +(~~tempDouble >>> 0)) / 4294967296) >>> 0 : 0) ], 
+  tempI64 = [ stream.position >>> 0, (tempDouble = stream.position, +Math.abs(tempDouble) >= 1 ? tempDouble > 0 ? +Math.floor(tempDouble / 4294967296) >>> 0 : ~~+Math.ceil((tempDouble - +(~~tempDouble >>> 0)) / 4294967296) >>> 0 : 0) ],
   HEAP32[newOffset >> 2] = tempI64[0], HEAP32[newOffset + 4 >> 2] = tempI64[1];
   if (stream.getdents && offset === 0 && whence === 0) stream.getdents = null;
   return 0;
@@ -7203,7 +7200,7 @@
 
 /**
  * Debugging Asyncify errors is tricky because the stack trace is lost when the
- * error is thrown. This code saves the stack trace in a global variable 
+ * error is thrown. This code saves the stack trace in a global variable
  * so that it can be inspected later.
  */
 PHPLoader.debug = 'debug' in PHPLoader ? PHPLoader.debug : true;
